{
    "name": "nodebb",
    "license": "GPL-3.0",
    "description": "NodeBB Forum",
    "version": "1.15.2",
    "homepage": "http://www.nodebb.org",
    "repository": {
        "type": "git",
        "url": "https://github.com/NodeBB/NodeBB/"
    },
    "main": "app.js",
    "scripts": {
        "start": "node loader.js",
        "lint": "npx eslint --cache ./nodebb .",
        "test": "npx nyc --reporter=html --reporter=text-summary npx mocha",
        "coverage": "nyc report --reporter=text-lcov > ./coverage/lcov.info",
        "coveralls": "nyc report --reporter=text-lcov | coveralls && rm -r coverage"
    },
    "nyc": {
        "exclude": [
            "src/upgrades/*",
            "test/*"
        ]
    },
    "husky": {
        "hooks": {
            "pre-commit": "npx lint-staged",
            "commit-msg": "npx commitlint -E HUSKY_GIT_PARAMS"
        }
    },
    "lint-staged": {
        "*.js": [
            "eslint --fix",
            "git add"
        ]
    },
    "dependencies": {
        "@adactive/bootstrap-tagsinput": "^0.8.2",
        "ace-builds": "^1.4.9",
        "archiver": "^5.0.0",
        "async": "^3.2.0",
        "autoprefixer": "^10.0.0",
        "bcryptjs": "2.4.3",
        "benchpressjs": "2.2.2",
        "body-parser": "^1.19.0",
        "bootbox": "4.4.0",
        "bootstrap": "^3.4.1",
        "chart.js": "^2.9.3",
        "cli-graph": "^3.2.2",
        "clipboard": "^2.0.6",
        "colors": "^1.4.0",
        "commander": "^6.0.0",
        "compare-versions": "3.6.0",
        "compression": "^1.7.4",
        "connect-ensure-login": "^0.1.1",
        "connect-flash": "^0.1.1",
        "connect-mongo": "3.2.0",
        "connect-multiparty": "^2.2.0",
        "connect-pg-simple": "^6.1.0",
        "connect-redis": "5.0.0",
        "cookie-parser": "^1.4.5",
        "cron": "^1.8.2",
        "cropperjs": "^1.5.6",
        "csurf": "^1.11.0",
        "daemon": "^1.1.0",
        "diff": "^5.0.0",
        "express": "^4.17.1",
        "express-session": "^1.17.0",
        "express-useragent": "^1.0.13",
        "graceful-fs": "^4.2.3",
        "helmet": "^4.0.0",
        "html-to-text": "^5.1.1",
        "ipaddr.js": "^2.0.0",
        "jquery": "3.5.1",
        "jquery-deserialize": "2.0.0-rc1",
        "jquery-form": "4.3.0",
        "jquery-serializeobject": "1.0.0",
        "jquery-ui": "1.12.1",
        "jsesc": "3.0.2",
        "json2csv": "5.0.5",
        "jsonwebtoken": "^8.5.1",
        "less": "^3.11.1",
        "lodash": "^4.17.15",
        "logrotate-stream": "^0.2.6",
        "lru-cache": "6.0.0",
        "material-design-lite": "^1.3.0",
        "mime": "^2.4.4",
        "mkdirp": "^1.0.4",
        "mongodb": "3.6.3",
        "morgan": "^1.10.0",
        "mousetrap": "^1.6.5",
        "@nodebb/bootswatch": "3.4.2",
        "@nodebb/mubsub": "1.7.1",
        "@nodebb/socket.io-adapter-mongo": "3.1.1",
        "nconf": "^0.10.0",
        "nodebb-plugin-composer-default": "6.4.7",
        "nodebb-plugin-dbsearch": "4.1.2",
        "nodebb-plugin-emoji": "^3.3.0",
        "nodebb-plugin-emoji-android": "2.0.0",
        "nodebb-plugin-markdown": "8.12.1",
        "nodebb-plugin-mentions": "2.13.5",
        "nodebb-plugin-soundpack-default": "1.0.0",
        "nodebb-plugin-spam-be-gone": "0.7.6",
        "nodebb-rewards-essentials": "0.1.4",
        "nodebb-theme-lavender": "5.0.14",
<<<<<<< HEAD
        "nodebb-theme-persona": "10.2.79",
        "nodebb-theme-slick": "1.3.3",
        "nodebb-theme-vanilla": "11.3.3",
=======
        "nodebb-theme-persona": "10.2.80",
        "nodebb-theme-slick": "1.3.2",
        "nodebb-theme-vanilla": "11.3.4",
>>>>>>> 589f7a56
        "nodebb-widget-essentials": "4.1.2",
        "nodemailer": "^6.4.6",
        "nprogress": "0.2.0",
        "passport": "^0.4.1",
        "passport-http-bearer": "^1.0.1",
        "passport-local": "1.0.0",
        "pg": "^8.0.2",
        "pg-cursor": "^2.1.9",
        "postcss": "8.1.7",
        "postcss-clean": "1.1.0",
        "promise-polyfill": "^8.1.3",
        "prompt": "^1.0.0",
        "redis": "3.0.2",
        "request": "2.88.2",
        "request-promise-native": "^1.0.8",
        "requirejs": "2.3.6",
        "rimraf": "3.0.2",
        "rss": "^1.2.2",
        "sanitize-html": "^2.0.0",
        "semver": "^7.2.1",
        "serve-favicon": "^2.5.0",
        "sharp": "0.26.3",
        "sitemap": "^6.1.0",
        "slideout": "1.0.1",
        "socket.io": "2.3.0",
        "socket.io-adapter-cluster": "^1.0.1",
        "socket.io-adapter-postgres": "^1.2.1",
        "socket.io-client": "2.3.1",
        "socket.io-redis": "5.4.0",
        "socketio-wildcard": "2.0.0",
        "sortablejs": "1.10.2",
        "spdx-license-list": "^6.1.0",
        "spider-detector": "2.0.0",
        "textcomplete": "^0.17.1",
        "textcomplete.contenteditable": "^0.1.1",
        "timeago": "^1.6.7",
        "tinycon": "0.6.8",
        "toobusy-js": "^0.5.1",
        "uglify-es": "^3.3.9",
        "validator": "13.1.17",
        "visibilityjs": "2.0.2",
        "winston": "3.3.3",
        "xml": "^1.0.1",
        "xregexp": "^4.3.0",
        "zxcvbn": "^4.4.2"
    },
    "devDependencies": {
        "@apidevtools/swagger-parser": "10.0.2",
        "@commitlint/cli": "11.0.0",
        "@commitlint/config-angular": "11.0.0",
        "coveralls": "3.1.0",
        "eslint": "7.13.0",
        "eslint-config-airbnb-base": "14.2.1",
        "eslint-plugin-import": "2.22.1",
        "grunt": "1.3.0",
        "grunt-contrib-watch": "1.1.0",
        "husky": "4.3.0",
        "jsdom": "16.4.0",
        "lint-staged": "10.5.1",
        "mocha": "8.2.1",
        "mocha-lcov-reporter": "1.3.0",
        "nyc": "15.1.0",
        "smtp-server": "3.8.0"
    },
    "bugs": {
        "url": "https://github.com/NodeBB/NodeBB/issues"
    },
    "engines": {
        "node": ">=10"
    },
    "maintainers": [
        {
            "name": "Andrew Rodrigues",
            "email": "andrew@nodebb.org",
            "url": "https://github.com/psychobunny"
        },
        {
            "name": "Julian Lam",
            "email": "julian@nodebb.org",
            "url": "https://github.com/julianlam"
        },
        {
            "name": "Barış Soner Uşaklı",
            "email": "baris@nodebb.org",
            "url": "https://github.com/barisusakli"
        }
    ]
}<|MERGE_RESOLUTION|>--- conflicted
+++ resolved
@@ -103,15 +103,9 @@
         "nodebb-plugin-spam-be-gone": "0.7.6",
         "nodebb-rewards-essentials": "0.1.4",
         "nodebb-theme-lavender": "5.0.14",
-<<<<<<< HEAD
-        "nodebb-theme-persona": "10.2.79",
+        "nodebb-theme-persona": "10.2.80",
         "nodebb-theme-slick": "1.3.3",
-        "nodebb-theme-vanilla": "11.3.3",
-=======
-        "nodebb-theme-persona": "10.2.80",
-        "nodebb-theme-slick": "1.3.2",
         "nodebb-theme-vanilla": "11.3.4",
->>>>>>> 589f7a56
         "nodebb-widget-essentials": "4.1.2",
         "nodemailer": "^6.4.6",
         "nprogress": "0.2.0",
