--- conflicted
+++ resolved
@@ -52,13 +52,8 @@
     "morgan": "^1.3.2",
     "mousetrap": "^1.5.3",
     "nconf": "~0.8.2",
-<<<<<<< HEAD
-    "nodebb-plugin-composer-default": "4.4.0",
+    "nodebb-plugin-composer-default": "4.4.1",
     "nodebb-plugin-dbsearch": "2.0.2",
-=======
-    "nodebb-plugin-composer-default": "4.4.1",
-    "nodebb-plugin-dbsearch": "1.0.5",
->>>>>>> 5ee2aa8a
     "nodebb-plugin-emoji-extended": "1.1.1",
     "nodebb-plugin-emoji-one": "1.1.5",
     "nodebb-plugin-markdown": "7.1.0",
