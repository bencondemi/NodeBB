--- conflicted
+++ resolved
@@ -1,73 +1,4 @@
 {
-<<<<<<< HEAD
-  "name": "nodebb",
-  "license": "GPLv3 or later",
-  "description": "NodeBB Forum",
-  "version": "0.0.6",
-  "homepage": "http://www.nodebb.org",
-  "repository": {
-    "type": "git",
-    "url": "https://github.com/designcreateplay/NodeBB/"
-  },
-  "main": "app.js",
-  "dependencies": {
-    "socket.io": "~0.9.16",
-    "redis": "0.8.3",
-    "express": "3.2.0",
-    "express-namespace": "0.1.1",
-    "emailjs": "0.3.4",
-    "cookie": "0.0.6",
-    "connect-redis": "1.4.5",
-    "passport": "0.1.17",
-    "passport-local": "0.1.6",
-    "passport-twitter": "0.1.5",
-    "passport-google-oauth": "0.1.5",
-    "passport-facebook": "0.1.5",
-    "less-middleware": "0.1.12",
-    "marked": "0.2.8",
-    "bcrypt": "0.7.5",
-    "async": "0.2.8",
-    "node-imagemagick": "0.1.8",
-    "gravatar": "1.0.6",
-    "nconf": "~0.6.7",
-    "sitemap": "~0.6.0",
-    "request": "~2.25.0",
-    "reds": "~0.2.4",
-    "winston": "~0.7.2",
-    "nodebb-plugin-mentions": "~0.1.0",
-    "nodebb-plugin-markdown": "~0.1.0",
-    "rss": "~0.2.0",
-    "prompt": "~0.2.11"
-  },
-  "bugs": {
-    "url": "https://github.com/designcreateplay/NodeBB/issues"
-  },
-  "engines": {
-    "node": ">=0.8"
-  },
-  "contributors": [
-    {
-      "name": "Andrew Rodrigues",
-      "email": "andrew@designcreateplay.com"
-    },
-    {
-      "name": "Julian Lam",
-      "email": "julian@designcreateplay.com"
-    },
-    {
-      "name": "Barış Soner Uşaklı",
-      "email": "baris@designcreateplay.com"
-    },
-    {
-      "name": "Damian Bushong",
-      "url": "https://github.com/damianb"
-    },
-    {
-      "name": "Matt Smith",
-      "url": "https://github.com/soimafreak"
-    }
-  ]
-=======
 	"name": "nodebb",
 	"license": "GPLv3 or later",
 	"description": "NodeBB Forum",
@@ -99,7 +30,6 @@
 		"gravatar": "1.0.6",
 		"nconf": "~0.6.7",
 		"sitemap": "~0.6.0",
-		"cheerio": "~0.12.0",
 		"request": "~2.25.0",
 		"reds": "~0.2.4",
 		"winston": "~0.7.2",
@@ -131,5 +61,4 @@
 		"name": "Matt Smith",
 		"url": "https://github.com/soimafreak"
 	}]
->>>>>>> 290d69d1
 }