{
	"x-b": "%1 בתים",
	"x-mb": "%1 מגה בייט",
	"x-gb": "%1 ג'יגה בייט",
	"uptime-seconds": "זמן מאתחול אחרון בשניות",
	"uptime-days": "זמן מאתחול אחרון בימים",

	"mongo": "Mongo",
	"mongo.version": "גרסאת MongoDB",
	"mongo.storage-engine": "מנוע אחסון",
	"mongo.collections": "אוסף",
	"mongo.objects": "אובייקטים",
	"mongo.avg-object-size": "גודל אובייקט ממוצע",
	"mongo.data-size": "גודל המידע",
	"mongo.storage-size": "גודל האחסון",
	"mongo.index-size": "גודל האינדקס",
	"mongo.file-size": "גודל הקובץ",
<<<<<<< HEAD
	"mongo.resident-memory": "Resident Memory",
	"mongo.virtual-memory": "זיכרון וירטואלי",
	"mongo.mapped-memory": "זיכרון ממופה",
	"mongo.raw-info": "MongoDB Raw Info",

	"redis": "Redis",
	"redis.version": "Redis Version",
=======
	"mongo.resident-memory": "זכרון קיים",
	"mongo.virtual-memory": "זיכרון וירטואלי",
	"mongo.mapped-memory": "זיכרון ממופה",
	"mongo.raw-info": "מידע לא מעובד מMongoDB",

	"redis": "Redis",
	"redis.version": "גרסת Redis",
>>>>>>> 50f4fd53
	"redis.connected-clients": "לקוחות מחוברים",
	"redis.connected-slaves": "Connected Slaves",
	"redis.blocked-clients": "לקוחות חסומים",
	"redis.used-memory": "זכרון בשימוש",
<<<<<<< HEAD
	"redis.memory-frag-ratio": "Memory Fragmentation Ratio",
=======
	"redis.memory-frag-ratio": "יחס פיצול זכרון",
>>>>>>> 50f4fd53
	"redis.total-connections-recieved": "סך כל החיבורים שהתקבלו",
	"redis.total-commands-processed": "סך כל הפקודות שעובדו",
	"redis.iops": "Instantaneous Ops. Per Second",
	"redis.keyspace-hits": "Keyspace Hits",
	"redis.keyspace-misses": "Keyspace Misses",
	"redis.raw-info": "מידע לא מעובד מRedis"
}<|MERGE_RESOLUTION|>--- conflicted
+++ resolved
@@ -15,15 +15,6 @@
 	"mongo.storage-size": "גודל האחסון",
 	"mongo.index-size": "גודל האינדקס",
 	"mongo.file-size": "גודל הקובץ",
-<<<<<<< HEAD
-	"mongo.resident-memory": "Resident Memory",
-	"mongo.virtual-memory": "זיכרון וירטואלי",
-	"mongo.mapped-memory": "זיכרון ממופה",
-	"mongo.raw-info": "MongoDB Raw Info",
-
-	"redis": "Redis",
-	"redis.version": "Redis Version",
-=======
 	"mongo.resident-memory": "זכרון קיים",
 	"mongo.virtual-memory": "זיכרון וירטואלי",
 	"mongo.mapped-memory": "זיכרון ממופה",
@@ -31,16 +22,11 @@
 
 	"redis": "Redis",
 	"redis.version": "גרסת Redis",
->>>>>>> 50f4fd53
 	"redis.connected-clients": "לקוחות מחוברים",
 	"redis.connected-slaves": "Connected Slaves",
 	"redis.blocked-clients": "לקוחות חסומים",
 	"redis.used-memory": "זכרון בשימוש",
-<<<<<<< HEAD
-	"redis.memory-frag-ratio": "Memory Fragmentation Ratio",
-=======
 	"redis.memory-frag-ratio": "יחס פיצול זכרון",
->>>>>>> 50f4fd53
 	"redis.total-connections-recieved": "סך כל החיבורים שהתקבלו",
 	"redis.total-commands-processed": "סך כל הפקודות שעובדו",
 	"redis.iops": "Instantaneous Ops. Per Second",
