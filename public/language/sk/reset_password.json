--- conflicted
+++ resolved
@@ -9,11 +9,7 @@
     "repeat_password": "Potvrdenie hesla",
     "enter_email": "Prosím zadajte svoju <strong>e-mailovú adresu</strong> a my Vám pošleme informácie, ako môžete obnoviť svoje heslo.",
     "enter_email_address": "Zadajte e-mailovú adresu",
-<<<<<<< HEAD
-    "password_reset_sent": "Obnova hesla odoslaná",
-=======
     "password_reset_sent": "A password reset email has been sent to the specified address. Please note that only one email will be sent per minute.",
->>>>>>> 50f4fd53
     "invalid_email": "Nesprávny e-mail / E-mail neexistuje.",
     "password_too_short": "Zadané heslo je príliš krátke, prosím zadajte iné heslo.",
     "passwords_do_not_match": "Heslá ktoré ste zadali sa nezhodujú.",
