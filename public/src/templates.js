--- conflicted
+++ resolved
@@ -1,263 +1,253 @@
-
-
-(function (module) {
-	
-	var ready_callback,
-		config = {},
-		templates,
-		fs = null,
-		available_templates = [];
-
-	module.exports = templates = {};
-
-	try {
-		fs = require('fs');
-	} catch (e) {}
-
-	templates.force_refresh = function(tpl) {
-		return !!config.force_refresh[tpl];
-	}
-
-	templates.get_custom_map = function(tpl) {
-		if (config['custom_mapping'] && tpl) {
-			for (var pattern in config['custom_mapping']) {
-				if (tpl.match(pattern)) {
-					return (config['custom_mapping'][pattern]);
-				}
-			}
-		}
-
-		return false;
-	}
-
-	templates.is_available = function(tpl) {
-		return !!jQuery.inArray(tpl, available_templates);
-	};
-
-	templates.ready = function(callback) {
-		if (callback == null && ready_callback) ready_callback();
-		else ready_callback = callback;
-	};
-
-	templates.prepare = function(raw_tpl, data) {
-		var template = {};
-		template.html = raw_tpl;
-		template.parse = parse;
-		template.blocks = {};
-
-		return template; 		
-	};
-
-	function loadTemplates(templatesToLoad) {
-		function loadServer() {
-			var loaded = templatesToLoad.length;
-
-			for (var t in templatesToLoad) {
-				(function(file) {
-					fs.readFile(global.configuration.ROOT_DIRECTORY + '/public/templates/' + file + '.tpl', function(err, html) {
-						var template = function() {
-							this.toString = function() {
-								return this.html;
-							};
-						}
-
-						template.prototype.file = file;
-						template.prototype.parse = parse;
-						template.prototype.html = String(html);
-						
-						global.templates[file] = new template;
-
-						loaded--;
-						if (loaded == 0) templates.ready();
-					});
-				}(templatesToLoad[t]));
-			}
-		}
-
-		function loadClient() {
-			jQuery.when(jQuery.getJSON('/templates/config.json'), jQuery.getJSON('/api/get_templates_listing')).done(function(config_data, templates_data) {
-				config = config_data[0];
-				available_templates = templates_data[0];
-				templates.ready();
-			});
-		}
-		
-		if (fs === null) loadClient();
-		else loadServer();
-	}
-
-
-<<<<<<< HEAD
-	templates.init = function(templates_to_load) {
-		loadTemplates(templates_to_load || []);
-	}
-
-
-
-	templates.load_template = function(callback, url, template) {
-		var location = document.location || window.location,
-			rootUrl = location.protocol + '//' + (location.hostname || location.host) + (location.port ? ':' + location.port : '');
-
-		var api_url = (url === '' || url === '/') ? 'home' : url;
-
-		var tpl_url = templates.get_custom_map(url);
-		if (tpl_url == false && !templates[api_url]) {
-			tpl_url = api_url.split('/')[0];
-		} else {
-			tpl_url = api_url;
-		}
-		
-		var template_data = null;
-
-
-		(function() {
-			var timestamp = new Date().getTime(); //debug
-
-			if (!templates[tpl_url]) {
-				jQuery.get('/templates/' + tpl_url + '.tpl?v=' + timestamp, function(html) {
-					var template = function() {
-						this.toString = function() {
-							return this.html;
-						};
-					}
-
-					template.prototype.parse = parse;
-					template.prototype.html = String(html);
-					template.prototype.blocks = {};
-
-					templates[tpl_url] = new template;
-					
-					parse_template();
-				});
-			} else {
-				parse_template();
-			}
-			
-		}());
-			
-		(function() {
-			jQuery.get(API_URL + api_url, function(data) {
-				if(!data) {
-					window.location.href = '/404';
-					return;
-				}
-
-				template_data = data;
-				parse_template();
-			});
-		}());
-		
-
-		function parse_template() {
-			if (!templates[tpl_url] || !template_data) return;
-
-			document.getElementById('content').innerHTML = templates[tpl_url].parse(JSON.parse(template_data));
-			if (callback) callback(true);
-		}
-=======
-	templates.init = function() {
-		loadTemplates([
-			'header', 'footer', 'register', 'home', 'topic','account', 'category', 'users', 'accountedit', 'friends',
-			'login', 'reset', 'reset_code', 'account',
-			'confirm', '403', 'logout',
-			'emails/reset', 'emails/reset_plaintext', 'emails/email_confirm', 'emails/email_confirm_plaintext',
-			'admin/index', 'admin/categories', 'admin/users', 'admin/topics', 'admin/settings', 'admin/themes', 'admin/twitter', 'admin/facebook', 'admin/gplus', 'admin/redis'
-		]);
->>>>>>> 78b59432
-	}
-
-
-
-	//modified from https://github.com/psychobunny/dcp.templates
-	var parse = function(data) {
-		var self = this;
-
-		function replace(key, value, template) {
-			var searchRegex = new RegExp('{' + key + '}', 'g');
-			return template.replace(searchRegex, value);
-		}
-
-		function makeRegex(block) {
-			return new RegExp("<!-- BEGIN " + block + " -->[^]*<!-- END " + block + " -->", 'g');
-		}
-
-		function getBlock(regex, block, template) {
-			data = template.match(regex);			
-			if (data == null) return;
-
-			if (block !== undefined) self.blocks[block] = data[0];
-
-			data = data[0]
-				.replace("<!-- BEGIN " + block + " -->", "")
-				.replace("<!-- END " + block + " -->", "");
-
-			return data;
-		}
-
-		function setBlock(regex, block, template) {
-			return template.replace(regex, block);
-		}
-
-		var template = this.html, regex, block;
-
-		return (function parse(data, namespace, template) {
-			if (!data || data.length == 0) {
-				template = '';
-			}
-
-			for (var d in data) {
-				if (data.hasOwnProperty(d)) {
-					if (data[d] === null) {
-						template = replace(namespace + d, '', template);
-					} else if (data[d].constructor == Array) {
-						namespace += d;
-						
-						regex = makeRegex(d),
-						block = getBlock(regex, namespace, template)
-						if (block == null) continue;
-
-						var numblocks = data[d].length - 1, i = 0, result = "";
-
-						do {
-							result += parse(data[d][i], namespace + '.', block);
-						} while (i++ < numblocks);
-
-						namespace = namespace.replace(d, '');
-						template = setBlock(regex, result, template);
-					} else if (data[d] instanceof Object) {
-						namespace += d + '.';
-						
-						regex = makeRegex(d),
-						block = getBlock(regex, namespace, template)
-						if (block == null) continue;
-
-						block = parse(data[d], namespace, block);
-						template = setBlock(regex, block, template);
-					} else {								
-						template = replace(namespace + d, data[d], template);
-					}
-				}
-			}
-
-			if (namespace) {
-				var regex = new RegExp("{" + namespace + "[^]*?}", 'g');
-				template = template.replace(regex, '');
-			}
-
-			return template;
-			
-		})(data, "", template);
-	}
-
-
-	
-
-	if ('undefined' !== typeof window) {
-		window.templates = module.exports;
-		templates.init();
-	}
-
-})('undefined' === typeof module ? {module:{exports:{}}} : module)
-
-
-
+
+
+(function (module) {
+	
+	var ready_callback,
+		config = {},
+		templates,
+		fs = null,
+		available_templates = [];
+
+	module.exports = templates = {};
+
+	try {
+		fs = require('fs');
+	} catch (e) {}
+
+	templates.force_refresh = function(tpl) {
+		return !!config.force_refresh[tpl];
+	}
+
+	templates.get_custom_map = function(tpl) {
+		if (config['custom_mapping'] && tpl) {
+			for (var pattern in config['custom_mapping']) {
+				if (tpl.match(pattern)) {
+					return (config['custom_mapping'][pattern]);
+				}
+			}
+		}
+
+		return false;
+	}
+
+	templates.is_available = function(tpl) {
+		return !!jQuery.inArray(tpl, available_templates);
+	};
+
+	templates.ready = function(callback) {
+		if (callback == null && ready_callback) ready_callback();
+		else ready_callback = callback;
+	};
+
+	templates.prepare = function(raw_tpl, data) {
+		var template = {};
+		template.html = raw_tpl;
+		template.parse = parse;
+		template.blocks = {};
+
+		return template; 		
+	};
+
+	function loadTemplates(templatesToLoad) {
+		function loadServer() {
+			var loaded = templatesToLoad.length;
+
+			for (var t in templatesToLoad) {
+				(function(file) {
+					fs.readFile(global.configuration.ROOT_DIRECTORY + '/public/templates/' + file + '.tpl', function(err, html) {
+						var template = function() {
+							this.toString = function() {
+								return this.html;
+							};
+						}
+
+						template.prototype.file = file;
+						template.prototype.parse = parse;
+						template.prototype.html = String(html);
+						
+						global.templates[file] = new template;
+
+						loaded--;
+						if (loaded == 0) templates.ready();
+					});
+				}(templatesToLoad[t]));
+			}
+		}
+
+		function loadClient() {
+			jQuery.when(jQuery.getJSON('/templates/config.json'), jQuery.getJSON('/api/get_templates_listing')).done(function(config_data, templates_data) {
+				config = config_data[0];
+				available_templates = templates_data[0];
+				templates.ready();
+			});
+		}
+		
+		if (fs === null) loadClient();
+		else loadServer();
+	}
+
+
+	templates.init = function(templates_to_load) {
+		loadTemplates(templates_to_load || []);
+	}
+
+
+
+	templates.load_template = function(callback, url, template) {
+		var location = document.location || window.location,
+			rootUrl = location.protocol + '//' + (location.hostname || location.host) + (location.port ? ':' + location.port : '');
+
+		var api_url = (url === '' || url === '/') ? 'home' : url;
+
+		var tpl_url = templates.get_custom_map(url);
+		if (tpl_url == false && !templates[api_url]) {
+			tpl_url = api_url.split('/')[0];
+		} else {
+			tpl_url = api_url;
+		}
+		
+		var template_data = null;
+
+
+		(function() {
+			var timestamp = new Date().getTime(); //debug
+
+			if (!templates[tpl_url]) {
+				jQuery.get('/templates/' + tpl_url + '.tpl?v=' + timestamp, function(html) {
+					var template = function() {
+						this.toString = function() {
+							return this.html;
+						};
+					}
+
+					template.prototype.parse = parse;
+					template.prototype.html = String(html);
+					template.prototype.blocks = {};
+
+					templates[tpl_url] = new template;
+					
+					parse_template();
+				});
+			} else {
+				parse_template();
+			}
+			
+		}());
+			
+		(function() {
+			jQuery.get(API_URL + api_url, function(data) {
+				if(!data) {
+					window.location.href = '/404';
+					return;
+				}
+
+				template_data = data;
+				parse_template();
+			});
+		}());
+		
+
+		function parse_template() {
+			if (!templates[tpl_url] || !template_data) return;
+
+			document.getElementById('content').innerHTML = templates[tpl_url].parse(JSON.parse(template_data));
+			if (callback) callback(true);
+		}
+
+	}
+
+
+
+	//modified from https://github.com/psychobunny/dcp.templates
+	var parse = function(data) {
+		var self = this;
+
+		function replace(key, value, template) {
+			var searchRegex = new RegExp('{' + key + '}', 'g');
+			return template.replace(searchRegex, value);
+		}
+
+		function makeRegex(block) {
+			return new RegExp("<!-- BEGIN " + block + " -->[^]*<!-- END " + block + " -->", 'g');
+		}
+
+		function getBlock(regex, block, template) {
+			data = template.match(regex);			
+			if (data == null) return;
+
+			if (block !== undefined) self.blocks[block] = data[0];
+
+			data = data[0]
+				.replace("<!-- BEGIN " + block + " -->", "")
+				.replace("<!-- END " + block + " -->", "");
+
+			return data;
+		}
+
+		function setBlock(regex, block, template) {
+			return template.replace(regex, block);
+		}
+
+		var template = this.html, regex, block;
+
+		return (function parse(data, namespace, template) {
+			if (!data || data.length == 0) {
+				template = '';
+			}
+
+			for (var d in data) {
+				if (data.hasOwnProperty(d)) {
+					if (data[d] === null) {
+						template = replace(namespace + d, '', template);
+					} else if (data[d].constructor == Array) {
+						namespace += d;
+						
+						regex = makeRegex(d),
+						block = getBlock(regex, namespace, template)
+						if (block == null) continue;
+
+						var numblocks = data[d].length - 1, i = 0, result = "";
+
+						do {
+							result += parse(data[d][i], namespace + '.', block);
+						} while (i++ < numblocks);
+
+						namespace = namespace.replace(d, '');
+						template = setBlock(regex, result, template);
+					} else if (data[d] instanceof Object) {
+						namespace += d + '.';
+						
+						regex = makeRegex(d),
+						block = getBlock(regex, namespace, template)
+						if (block == null) continue;
+
+						block = parse(data[d], namespace, block);
+						template = setBlock(regex, block, template);
+					} else {								
+						template = replace(namespace + d, data[d], template);
+					}
+				}
+			}
+
+			if (namespace) {
+				var regex = new RegExp("{" + namespace + "[^]*?}", 'g');
+				template = template.replace(regex, '');
+			}
+
+			return template;
+			
+		})(data, "", template);
+	}
+
+
+	
+
+	if ('undefined' !== typeof window) {
+		window.templates = module.exports;
+		templates.init();
+	}
+
+})('undefined' === typeof module ? {module:{exports:{}}} : module)
+
+
+