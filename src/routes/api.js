"use strict";

var path = require('path'),
	async = require('async'),
	fs = require('fs'),
	nconf = require('nconf'),

<<<<<<< HEAD
	db = require('./../database'),
	user = require('./../user'),
	topics = require('./../topics'),
	posts = require('./../posts'),
	categories = require('./../categories'),
	meta = require('./../meta'),
	plugins = require('./../plugins'),
	utils = require('./../../public/src/utils'),
	pkg = require('./../../package.json');
=======
	db = require('../database'),
	user = require('../user'),
	groups = require('../groups'),
	auth = require('./authentication'),
	topics = require('../topics'),
	ThreadTools = require('../threadTools'),
	posts = require('../posts'),
	categories = require('../categories'),
	categoryTools = require('../categoryTools'),
	meta = require('../meta'),
	Plugins = require('../plugins'),
	utils = require('../../public/src/utils'),
	translator = require('../../public/src/translator'),
	pkg = require('../../package.json');


(function (Api) {
	Api.createRoutes = function (app) {

		app.namespace('/api', function () {

			app.all('*', function(req, res, next) {

				if(req.user) {
					user.updateLastOnlineTime(req.user.uid);
				}

				db.sortedSetAdd('ip:recent', Date.now(), req.ip || 'Unknown');

				next();
			});

			app.get('/get_templates_listing', function (req, res) {
				utils.walk(path.join(__dirname, '../../', 'public/templates'), function (err, data) {
					res.json(data.concat(app.get_custom_templates()).filter(function(value, index, self) {
						return self.indexOf(value) === index;
					}));
				});
			});

			app.get('/config', function (req, res, next) {
				var config = require('../../public/config.json');

				config.version = pkg.version;
				config.postDelay = meta.config.postDelay;
				config.minimumTitleLength = meta.config.minimumTitleLength;
				config.maximumTitleLength = meta.config.maximumTitleLength;
				config.minimumPostLength = meta.config.minimumPostLength;
				config.hasImageUploadPlugin = Plugins.hasListeners('filter:uploadImage');
				config.maximumProfileImageSize = meta.config.maximumProfileImageSize;
				config.minimumUsernameLength = meta.config.minimumUsernameLength;
				config.maximumUsernameLength = meta.config.maximumUsernameLength;
				config.minimumPasswordLength = meta.config.minimumPasswordLength;
				config.maximumSignatureLength = meta.config.maximumSignatureLength;
				config.useOutgoingLinksPage = parseInt(meta.config.useOutgoingLinksPage, 10) === 1;
				config.allowGuestPosting = parseInt(meta.config.allowGuestPosting, 10) === 1;
				config.allowFileUploads = parseInt(meta.config.allowFileUploads, 10) === 1;
				config.allowTopicsThumbnail = parseInt(meta.config.allowTopicsThumbnail, 10) === 1;
				config.usePagination = parseInt(meta.config.usePagination, 10) === 1;
				config.disableSocialButtons = parseInt(meta.config.disableSocialButtons, 10) === 1;
				config.topicsPerPage = meta.config.topicsPerPage || 20;
				config.postsPerPage = meta.config.postsPerPage || 20;
				config.maximumFileSize = meta.config.maximumFileSize;
				config.defaultLang = meta.config.defaultLang || 'en_GB';
				config.environment = process.env.NODE_ENV;

				if (!req.user) {
					return res.json(200, config);
				}

				if(req.user) {
					user.getSettings(req.user.uid, function(err, settings) {
						if(err) {
							return next(err);
						}

						config.usePagination = settings.usePagination;
						config.topicsPerPage = settings.topicsPerPage;
						config.postsPerPage = settings.postsPerPage;
						res.json(200, config);
					});
				}
			});

			app.get('/home', function (req, res) {
				var uid = (req.user) ? req.user.uid : 0;
				categories.getAllCategories(uid, function (err, data) {

					data.categories = data.categories.filter(function (category) {
						return !category.disabled;
					});

					function canSee(category, next) {
						categoryTools.privileges(category.cid, ((req.user) ? req.user.uid || 0 : 0), function(err, privileges) {
							next(!err && privileges.read);
						});
					}

					function getRecentReplies(category, callback) {
						categories.getRecentReplies(category.cid, uid, parseInt(category.numRecentReplies, 10), function (err, posts) {
							category.posts = posts;
							category.post_count = posts.length > 2 ? 2 : posts.length; // this was a hack to make metro work back in the day, post_count should just = length
							callback(null);
						});
					}

					async.filter(data.categories, canSee, function(visibleCategories) {
						data.categories = visibleCategories;

						async.each(data.categories, getRecentReplies, function (err) {
							res.json(data);
						});
					});
				});
			});

			app.get('/login', function (req, res) {
				var data = {},
					login_strategies = auth.get_login_strategies(),
					num_strategies = login_strategies.length,
					emailersPresent = Plugins.hasListeners('action:email.send');

				if (num_strategies == 0) {
					data = {
						'login_window:spansize': 'col-md-12',
						'alternate_logins': false
					};
				} else {
					data = {
						'login_window:spansize': 'col-md-6',
						'alternate_logins': true
					}
				}

				data.authentication = login_strategies;
				data.token = res.locals.csrf_token;
				data.showResetLink = emailersPresent;

				res.json(data);
			});

			app.get('/register', function (req, res) {
				var data = {},
					login_strategies = auth.get_login_strategies(),
					num_strategies = login_strategies.length;

				if (num_strategies == 0) {
					data = {
						'register_window:spansize': 'col-md-12',
						'alternate_logins': false
					};
				} else {
					data = {
						'register_window:spansize': 'col-md-6',
						'alternate_logins': true
					}
				}

				data.authentication = login_strategies;

				data.token = res.locals.csrf_token;
				data.minimumUsernameLength = meta.config.minimumUsernameLength;
				data.maximumUsernameLength = meta.config.maximumUsernameLength;
				data.minimumPasswordLength = meta.config.minimumPasswordLength;
				data.termsOfUse = meta.config.termsOfUse;
				res.json(data);
			});

			app.get('/topic/:id/:slug?', function (req, res, next) {
				var uid = req.user? parseInt(req.user.uid, 10) : 0;
				var tid = req.params.id;
				var page = 1;
				if(req.query && req.query.page) {
					page = req.query.page;
				}

				if(!utils.isNumber(page) || parseInt(page, 10) < 1) {
					return res.send(404);
				}

				user.getSettings(uid, function(err, settings) {
					if(err) {
						return next(err);
					}

					var start = (page - 1) * settings.postsPerPage;
					var end = start + settings.postsPerPage - 1;

					ThreadTools.privileges(tid, uid, function(err, privileges) {
						if(err) {
							return next(err);
						}

						if(!privileges.read) {
							res.send(403);
						}

						topics.getTopicWithPosts(tid, uid, start, end, function (err, data) {
							if(err) {
								return next(err);
							}

							if(page > data.pageCount) {
								return res.send(404);
							}

							if (parseInt(data.deleted, 10) === 1 && parseInt(data.expose_tools, 10) === 0) {
								return res.json(404, {});
							}

							data.currentPage = page;
							data.privileges = privileges;

							if (uid) {
								topics.markAsRead(tid, uid, function(err) {
									topics.pushUnreadCount(uid);
								});
							}

							topics.increaseViewCount(tid);

							res.json(data);
						});
					});
				});
			});

			app.get('/category/:id/:slug?', function (req, res, next) {
				var uid = (req.user) ? req.user.uid : 0;
				var page = 1;
				if(req.query && req.query.page) {
					page = req.query.page;
				}

				if(!utils.isNumber(page) || parseInt(page, 10) < 1) {
					return res.send(404);
				}

				user.getSettings(uid, function(err, settings) {
					if(err) {
						return next(err);
					}

					var start = (page - 1) * settings.topicsPerPage,
						end = start + settings.topicsPerPage - 1;

					categoryTools.privileges(req.params.id, uid, function(err, privileges) {
						if (err) {
							return next(err);
						}

						if (!privileges.read) {
							return res.send(403);
						}

						categories.getCategoryById(req.params.id, start, end, uid, function (err, data) {
							if(err) {
								return next(err);
							}

							data.currentPage = page;
							data.privileges = privileges;

							if (data && !data.disabled) {
								res.json(data);
							} else {
								next();
							}
						});
					});
				});
			});

			app.get('/recent/posts/:term?', function (req, res, next) {
				var uid = (req.user) ? req.user.uid : 0;
				posts.getRecentPosts(uid, 0, 19, req.params.term, function (err, data) {
					if(err) {
						return next(err);
					}

					res.json(data);
				});
			});

			app.get('/recent/:term?', function (req, res, next) {
				var uid = (req.user) ? req.user.uid : 0;
				topics.getLatestTopics(uid, 0, 19, req.params.term, function (err, data) {
					if(err) {
						return next(err);
					}

					res.json(data);
				});
			});

			app.get('/popular/:set?', function (req, res, next) {
				var uid = (req.user) ? req.user.uid : 0;
				var set = 'topics:' + req.params.set;
				if(!req.params.set) {
					set = 'topics:posts';
				}
				topics.getTopicsFromSet(uid, set, 0, 19, function(err, data) {
					if(err) {
						return next(err);
					}
					res.json(data);
				});
			});

			app.get('/unread', function (req, res, next) {
				var uid = (req.user) ? req.user.uid : 0;
				if(!req.user) {
					return res.json(403, 'not-allowed');
				}
				topics.getUnreadTopics(uid, 0, 19, function (err, data) {
					if(err) {
						return next(err);
					}

					res.json(data);
				});
			});

			app.get('/unread/total', function (req, res, next) {
				var uid = (req.user) ? req.user.uid : 0;
				if(!req.user) {
					return res.json(403, 'not-allowed');
				}
				topics.getTotalUnread(uid, function (err, data) {
					if(err) {
						return next(err);
					}

					res.json(data);
				});
			});

			app.get('/notifications', function(req, res) {
				if (req.user && req.user.uid) {
					user.notifications.getAll(req.user.uid, null, null, function(err, notifications) {
						res.json({
							notifications: notifications
						});
					});
				} else {
					res.send(403);
				}
			});

			app.get('/confirm/:id', function (req, res) {
				user.email.confirm(req.params.id, function (data) {
					if (data.status === 'ok') {
						res.json({
							'alert-class': 'alert-success',
							title: 'Email Confirmed',
							text: 'Thank you for vaidating your email. Your account is now fully activated.'
						});
					} else {
						res.json({
							'alert-class': 'alert-danger',
							title: 'An error occurred...',
							text: 'There was a problem validating your email address. Perhaps the code was invalid or has expired.'
						});
					}
				});
			});

			app.get('/outgoing', function (req, res) {
				var url = req.query.url;

				if (url) {
					res.json({
						url: url,
						title: meta.config.title
					});
				} else {
					res.status(404);
					res.redirect(nconf.get('relative_path') + '/404');
				}
			});
>>>>>>> c0287618


function searchTerm(req, res, next) {
	if (!plugins.hasListeners('filter:search.query')) {
		return res.redirect('/404');
	}

	function searchPosts(callback) {
		plugins.fireHook('filter:search.query', {
			index: 'post',
			query: req.params.term
		}, function(err, pids) {
			if (err) {
				return callback(err);
			}

			posts.getPostSummaryByPids(pids, false, callback);
		});
	}

	function searchTopics(callback) {
		plugins.fireHook('filter:search.query', {
			index: 'topic',
			query: req.params.term
		}, function(err, tids) {
			if (err) {
				return callback(err);
			}

			topics.getTopicsByTids(tids, 0, callback);
		});
	}

	if ((req.user && req.user.uid) || meta.config.allowGuestSearching === '1') {
		async.parallel([searchPosts, searchTopics], function (err, results) {
			if (err) {
				return next(err);
			}

			if(!results) {
				results = [];
				results[0] = results[1] = [];
			}

			return res.json({
				show_no_topics: results[1].length ? 'hide' : '',
				show_no_posts: results[0].length ? 'hide' : '',
				show_results: '',
				search_query: req.params.term,
				posts: results[0],
				topics: results[1],
				post_matches : results[0].length,
				topic_matches : results[1].length
			});
		});
	} else {
		res.send(403);
	}
}

function upload(req, res, filesIterator, next) {
	if(!req.user) {
		return res.json(403, {message:'not allowed'});
	}
	var files = req.files.files;

	if(!Array.isArray(files)) {
		return res.json(500, {message: 'invalid files'});
	}

	if(Array.isArray(files[0])) {
		files = files[0];
	}

	function deleteTempFiles() {
		for(var i=0; i<files.length; ++i) {
			fs.unlink(files[i].path);
		}
	}

	async.map(files, filesIterator, function(err, images) {
		deleteTempFiles();

		if(err) {
			return res.send(500, err.message);
		}

		// IE8 - send it as text/html so browser won't trigger a file download for the json response
		// malsup.com/jquery/form/#file-upload
		res.send(200, req.xhr ? images : JSON.stringify(images));
	});
}

function uploadPost(req, res, next) {
	upload(req, res, function(file, next) {
		if(file.type.match(/image./)) {
			posts.uploadPostImage(file, next);
		} else {
			posts.uploadPostFile(file, next);
		}
	}, next);
}

function uploadThumb(req, res, next) {
	upload(req, res, function(file, next) {
		if(file.type.match(/image./)) {
			topics.uploadTopicThumb(file, next);
		} else {
			res.json(500, {message: 'Invalid File'});
		}
	}, next);
}

function getModerators(req, res, next) {
	categories.getModerators(req.params.cid, function(err, moderators) {
		res.json({moderators: moderators});
	});
}

function getTemplatesListing(req, res, next) {
	utils.walk(nconf.get('views_dir'), function (err, data) {
		data = data.concat(require('./plugins').getCustomTemplates())
				.filter(function(value, index, self) {
					return self.indexOf(value) === index;
				}).map(function(el) {
					return el.replace(nconf.get('views_dir') + '/', '');
				});

		res.json(data);
	});
}

module.exports =  function(app, middleware, controllers) {
	app.namespace('/api', function () {
		app.all('*', middleware.updateLastOnlineTime, middleware.prepareAPI);

		app.get('/config', controllers.api.getConfig);

		app.get('/user/uid/:uid', middleware.checkGlobalPrivacySettings, controllers.accounts.getUserByUID);
		app.get('/get_templates_listing', getTemplatesListing);
		app.get('/search/:term', searchTerm);
		app.get('/categories/:cid/moderators', getModerators);

		app.post('/post/upload', uploadPost);
		app.post('/topic/thumb/upload', uploadThumb);
	});

	// this should be in the API namespace
	// also, perhaps pass in :userslug so we can use checkAccountPermissions middleware - in future will allow admins to upload a picture for a user
	app.post('/user/uploadpicture', middleware.authenticate, middleware.checkGlobalPrivacySettings, /*middleware.checkAccountPermissions,*/ controllers.accounts.uploadPicture);
};<|MERGE_RESOLUTION|>--- conflicted
+++ resolved
@@ -5,8 +5,6 @@
 	fs = require('fs'),
 	nconf = require('nconf'),
 
-<<<<<<< HEAD
-	db = require('./../database'),
 	user = require('./../user'),
 	topics = require('./../topics'),
 	posts = require('./../posts'),
@@ -15,388 +13,7 @@
 	plugins = require('./../plugins'),
 	utils = require('./../../public/src/utils'),
 	pkg = require('./../../package.json');
-=======
-	db = require('../database'),
-	user = require('../user'),
-	groups = require('../groups'),
-	auth = require('./authentication'),
-	topics = require('../topics'),
-	ThreadTools = require('../threadTools'),
-	posts = require('../posts'),
-	categories = require('../categories'),
-	categoryTools = require('../categoryTools'),
-	meta = require('../meta'),
-	Plugins = require('../plugins'),
-	utils = require('../../public/src/utils'),
-	translator = require('../../public/src/translator'),
-	pkg = require('../../package.json');
 
-
-(function (Api) {
-	Api.createRoutes = function (app) {
-
-		app.namespace('/api', function () {
-
-			app.all('*', function(req, res, next) {
-
-				if(req.user) {
-					user.updateLastOnlineTime(req.user.uid);
-				}
-
-				db.sortedSetAdd('ip:recent', Date.now(), req.ip || 'Unknown');
-
-				next();
-			});
-
-			app.get('/get_templates_listing', function (req, res) {
-				utils.walk(path.join(__dirname, '../../', 'public/templates'), function (err, data) {
-					res.json(data.concat(app.get_custom_templates()).filter(function(value, index, self) {
-						return self.indexOf(value) === index;
-					}));
-				});
-			});
-
-			app.get('/config', function (req, res, next) {
-				var config = require('../../public/config.json');
-
-				config.version = pkg.version;
-				config.postDelay = meta.config.postDelay;
-				config.minimumTitleLength = meta.config.minimumTitleLength;
-				config.maximumTitleLength = meta.config.maximumTitleLength;
-				config.minimumPostLength = meta.config.minimumPostLength;
-				config.hasImageUploadPlugin = Plugins.hasListeners('filter:uploadImage');
-				config.maximumProfileImageSize = meta.config.maximumProfileImageSize;
-				config.minimumUsernameLength = meta.config.minimumUsernameLength;
-				config.maximumUsernameLength = meta.config.maximumUsernameLength;
-				config.minimumPasswordLength = meta.config.minimumPasswordLength;
-				config.maximumSignatureLength = meta.config.maximumSignatureLength;
-				config.useOutgoingLinksPage = parseInt(meta.config.useOutgoingLinksPage, 10) === 1;
-				config.allowGuestPosting = parseInt(meta.config.allowGuestPosting, 10) === 1;
-				config.allowFileUploads = parseInt(meta.config.allowFileUploads, 10) === 1;
-				config.allowTopicsThumbnail = parseInt(meta.config.allowTopicsThumbnail, 10) === 1;
-				config.usePagination = parseInt(meta.config.usePagination, 10) === 1;
-				config.disableSocialButtons = parseInt(meta.config.disableSocialButtons, 10) === 1;
-				config.topicsPerPage = meta.config.topicsPerPage || 20;
-				config.postsPerPage = meta.config.postsPerPage || 20;
-				config.maximumFileSize = meta.config.maximumFileSize;
-				config.defaultLang = meta.config.defaultLang || 'en_GB';
-				config.environment = process.env.NODE_ENV;
-
-				if (!req.user) {
-					return res.json(200, config);
-				}
-
-				if(req.user) {
-					user.getSettings(req.user.uid, function(err, settings) {
-						if(err) {
-							return next(err);
-						}
-
-						config.usePagination = settings.usePagination;
-						config.topicsPerPage = settings.topicsPerPage;
-						config.postsPerPage = settings.postsPerPage;
-						res.json(200, config);
-					});
-				}
-			});
-
-			app.get('/home', function (req, res) {
-				var uid = (req.user) ? req.user.uid : 0;
-				categories.getAllCategories(uid, function (err, data) {
-
-					data.categories = data.categories.filter(function (category) {
-						return !category.disabled;
-					});
-
-					function canSee(category, next) {
-						categoryTools.privileges(category.cid, ((req.user) ? req.user.uid || 0 : 0), function(err, privileges) {
-							next(!err && privileges.read);
-						});
-					}
-
-					function getRecentReplies(category, callback) {
-						categories.getRecentReplies(category.cid, uid, parseInt(category.numRecentReplies, 10), function (err, posts) {
-							category.posts = posts;
-							category.post_count = posts.length > 2 ? 2 : posts.length; // this was a hack to make metro work back in the day, post_count should just = length
-							callback(null);
-						});
-					}
-
-					async.filter(data.categories, canSee, function(visibleCategories) {
-						data.categories = visibleCategories;
-
-						async.each(data.categories, getRecentReplies, function (err) {
-							res.json(data);
-						});
-					});
-				});
-			});
-
-			app.get('/login', function (req, res) {
-				var data = {},
-					login_strategies = auth.get_login_strategies(),
-					num_strategies = login_strategies.length,
-					emailersPresent = Plugins.hasListeners('action:email.send');
-
-				if (num_strategies == 0) {
-					data = {
-						'login_window:spansize': 'col-md-12',
-						'alternate_logins': false
-					};
-				} else {
-					data = {
-						'login_window:spansize': 'col-md-6',
-						'alternate_logins': true
-					}
-				}
-
-				data.authentication = login_strategies;
-				data.token = res.locals.csrf_token;
-				data.showResetLink = emailersPresent;
-
-				res.json(data);
-			});
-
-			app.get('/register', function (req, res) {
-				var data = {},
-					login_strategies = auth.get_login_strategies(),
-					num_strategies = login_strategies.length;
-
-				if (num_strategies == 0) {
-					data = {
-						'register_window:spansize': 'col-md-12',
-						'alternate_logins': false
-					};
-				} else {
-					data = {
-						'register_window:spansize': 'col-md-6',
-						'alternate_logins': true
-					}
-				}
-
-				data.authentication = login_strategies;
-
-				data.token = res.locals.csrf_token;
-				data.minimumUsernameLength = meta.config.minimumUsernameLength;
-				data.maximumUsernameLength = meta.config.maximumUsernameLength;
-				data.minimumPasswordLength = meta.config.minimumPasswordLength;
-				data.termsOfUse = meta.config.termsOfUse;
-				res.json(data);
-			});
-
-			app.get('/topic/:id/:slug?', function (req, res, next) {
-				var uid = req.user? parseInt(req.user.uid, 10) : 0;
-				var tid = req.params.id;
-				var page = 1;
-				if(req.query && req.query.page) {
-					page = req.query.page;
-				}
-
-				if(!utils.isNumber(page) || parseInt(page, 10) < 1) {
-					return res.send(404);
-				}
-
-				user.getSettings(uid, function(err, settings) {
-					if(err) {
-						return next(err);
-					}
-
-					var start = (page - 1) * settings.postsPerPage;
-					var end = start + settings.postsPerPage - 1;
-
-					ThreadTools.privileges(tid, uid, function(err, privileges) {
-						if(err) {
-							return next(err);
-						}
-
-						if(!privileges.read) {
-							res.send(403);
-						}
-
-						topics.getTopicWithPosts(tid, uid, start, end, function (err, data) {
-							if(err) {
-								return next(err);
-							}
-
-							if(page > data.pageCount) {
-								return res.send(404);
-							}
-
-							if (parseInt(data.deleted, 10) === 1 && parseInt(data.expose_tools, 10) === 0) {
-								return res.json(404, {});
-							}
-
-							data.currentPage = page;
-							data.privileges = privileges;
-
-							if (uid) {
-								topics.markAsRead(tid, uid, function(err) {
-									topics.pushUnreadCount(uid);
-								});
-							}
-
-							topics.increaseViewCount(tid);
-
-							res.json(data);
-						});
-					});
-				});
-			});
-
-			app.get('/category/:id/:slug?', function (req, res, next) {
-				var uid = (req.user) ? req.user.uid : 0;
-				var page = 1;
-				if(req.query && req.query.page) {
-					page = req.query.page;
-				}
-
-				if(!utils.isNumber(page) || parseInt(page, 10) < 1) {
-					return res.send(404);
-				}
-
-				user.getSettings(uid, function(err, settings) {
-					if(err) {
-						return next(err);
-					}
-
-					var start = (page - 1) * settings.topicsPerPage,
-						end = start + settings.topicsPerPage - 1;
-
-					categoryTools.privileges(req.params.id, uid, function(err, privileges) {
-						if (err) {
-							return next(err);
-						}
-
-						if (!privileges.read) {
-							return res.send(403);
-						}
-
-						categories.getCategoryById(req.params.id, start, end, uid, function (err, data) {
-							if(err) {
-								return next(err);
-							}
-
-							data.currentPage = page;
-							data.privileges = privileges;
-
-							if (data && !data.disabled) {
-								res.json(data);
-							} else {
-								next();
-							}
-						});
-					});
-				});
-			});
-
-			app.get('/recent/posts/:term?', function (req, res, next) {
-				var uid = (req.user) ? req.user.uid : 0;
-				posts.getRecentPosts(uid, 0, 19, req.params.term, function (err, data) {
-					if(err) {
-						return next(err);
-					}
-
-					res.json(data);
-				});
-			});
-
-			app.get('/recent/:term?', function (req, res, next) {
-				var uid = (req.user) ? req.user.uid : 0;
-				topics.getLatestTopics(uid, 0, 19, req.params.term, function (err, data) {
-					if(err) {
-						return next(err);
-					}
-
-					res.json(data);
-				});
-			});
-
-			app.get('/popular/:set?', function (req, res, next) {
-				var uid = (req.user) ? req.user.uid : 0;
-				var set = 'topics:' + req.params.set;
-				if(!req.params.set) {
-					set = 'topics:posts';
-				}
-				topics.getTopicsFromSet(uid, set, 0, 19, function(err, data) {
-					if(err) {
-						return next(err);
-					}
-					res.json(data);
-				});
-			});
-
-			app.get('/unread', function (req, res, next) {
-				var uid = (req.user) ? req.user.uid : 0;
-				if(!req.user) {
-					return res.json(403, 'not-allowed');
-				}
-				topics.getUnreadTopics(uid, 0, 19, function (err, data) {
-					if(err) {
-						return next(err);
-					}
-
-					res.json(data);
-				});
-			});
-
-			app.get('/unread/total', function (req, res, next) {
-				var uid = (req.user) ? req.user.uid : 0;
-				if(!req.user) {
-					return res.json(403, 'not-allowed');
-				}
-				topics.getTotalUnread(uid, function (err, data) {
-					if(err) {
-						return next(err);
-					}
-
-					res.json(data);
-				});
-			});
-
-			app.get('/notifications', function(req, res) {
-				if (req.user && req.user.uid) {
-					user.notifications.getAll(req.user.uid, null, null, function(err, notifications) {
-						res.json({
-							notifications: notifications
-						});
-					});
-				} else {
-					res.send(403);
-				}
-			});
-
-			app.get('/confirm/:id', function (req, res) {
-				user.email.confirm(req.params.id, function (data) {
-					if (data.status === 'ok') {
-						res.json({
-							'alert-class': 'alert-success',
-							title: 'Email Confirmed',
-							text: 'Thank you for vaidating your email. Your account is now fully activated.'
-						});
-					} else {
-						res.json({
-							'alert-class': 'alert-danger',
-							title: 'An error occurred...',
-							text: 'There was a problem validating your email address. Perhaps the code was invalid or has expired.'
-						});
-					}
-				});
-			});
-
-			app.get('/outgoing', function (req, res) {
-				var url = req.query.url;
-
-				if (url) {
-					res.json({
-						url: url,
-						title: meta.config.title
-					});
-				} else {
-					res.status(404);
-					res.redirect(nconf.get('relative_path') + '/404');
-				}
-			});
->>>>>>> c0287618
 
 
 function searchTerm(req, res, next) {
@@ -529,6 +146,18 @@
 	});
 }
 
+function getRecentPosts(req, res, next) {
+	var uid = (req.user) ? req.user.uid : 0;
+
+	posts.getRecentPosts(uid, 0, 19, req.params.term, function (err, data) {
+		if(err) {
+			return next(err);
+		}
+
+		res.json(data);
+	});
+}
+
 module.exports =  function(app, middleware, controllers) {
 	app.namespace('/api', function () {
 		app.all('*', middleware.updateLastOnlineTime, middleware.prepareAPI);
@@ -539,6 +168,7 @@
 		app.get('/get_templates_listing', getTemplatesListing);
 		app.get('/search/:term', searchTerm);
 		app.get('/categories/:cid/moderators', getModerators);
+		app.get('/recent/posts/:term?', getRecentPosts);
 
 		app.post('/post/upload', uploadPost);
 		app.post('/topic/thumb/upload', uploadThumb);
