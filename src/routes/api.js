--- conflicted
+++ resolved
@@ -72,11 +72,7 @@
 						if (!meta.config.motd) {
 							// Construct default MOTD
 							translator.mget(['global:motd.welcome', 'global:motd.get', 'global:motd.fork', 'global:motd.like', 'global:motd.follow'], function(err, strings) {
-<<<<<<< HEAD
-								motdString = '<div class="pull-right btn-group"><a target="_blank" href="https://www.nodebb.org" class="btn btn-default btn-lg"><i class="fa fa-comment"></i><span class="hidden-mobile">&nbsp;' + strings[1] + '</span></a><a target="_blank" href="https://github.com/designcreateplay/NodeBB" class="btn btn-default btn-lg hidden-mobile"><i class="fa fa-github"></i><span class="hidden-mobile">&nbsp;' + strings[2] + '</span></a><a target="_blank" href="https://facebook.com/NodeBB" class="btn btn-default btn-lg"><i class="fa fa-facebook"></i><span class="hidden-mobile">&nbsp;' + strings[4] + '</span></a><a target="_blank" href="https://twitter.com/NodeBB" class="btn btn-default btn-lg"><i class="fa fa-twitter"></i><span class="hidden-mobile">&nbsp;' + strings[4] + '</span></a></div>\n\n# NodeBB <span>v' + pkg.version + '</span>\n' + strings[0];
-=======
 								motdString = '<div class="pull-right btn-group"><a target="_blank" href="https://www.nodebb.org" class="btn btn-default btn-lg"><i class="fa fa-comment"></i><span class="hidden-mobile">&nbsp;' + strings[1] + '</span></a><a target="_blank" href="https://github.com/designcreateplay/NodeBB" class="btn btn-default btn-lg hidden-mobile"><i class="fa fa-github"></i><span class="hidden-mobile">&nbsp;' + strings[2] + '</span></a><a target="_blank" href="https://facebook.com/NodeBB" class="btn btn-default btn-lg"><i class="fa fa-facebook"></i><span class="hidden-mobile">&nbsp;' + strings[3] + '</span></a><a target="_blank" href="https://twitter.com/NodeBB" class="btn btn-default btn-lg"><i class="fa fa-twitter"></i><span class="hidden-mobile">&nbsp;' + strings[4] + '</span></a></div>\n\n# NodeBB <span>v' + pkg.version + '</span>\n' + strings[0];
->>>>>>> 727ad4b6
 							});
 						} else {
 							motdString = meta.config.motd;
