--- conflicted
+++ resolved
@@ -234,10 +234,7 @@
 		});
 
 		function api_method(req, res) {
-<<<<<<< HEAD
-
-=======
->>>>>>> 0d954b24
+
 			var callerUID = req.user?req.user.uid : 0;
 	
 			if (!req.params.section && !req.params.username) {
