--- conflicted
+++ resolved
@@ -1,773 +1,769 @@
-var path = require('path'),
-	fs = require('fs'),
-	nconf = require('nconf'),
-	express = require('express'),
-	express_namespace = require('express-namespace'),
-	WebServer = express(),
-	server,
-	winston = require('winston'),
-	validator = require('validator'),
-	async = require('async'),
-	S = require('string'),
-	qs = require('querystring'),
-
-	pkg = require('../package.json'),
-
-	utils = require('../public/src/utils'),
-	db = require('./database'),
-	user = require('./user'),
-	categories = require('./categories'),
-	CategoryTools = require('./categoryTools'),
-	posts = require('./posts'),
-	topics = require('./topics'),
-	ThreadTools = require('./threadTools'),
-	notifications = require('./notifications'),
-	auth = require('./routes/authentication'),
-	meta = require('./meta'),
-	plugins = require('./plugins'),
-	logger = require('./logger'),
-	templates = require('./../public/src/templates'),
-	translator = require('./../public/src/translator'),
-	controllers = require('./controllers'),
-
-	admin = require('./routes/admin'),
-	userRoute = require('./routes/user'),
-	apiRoute = require('./routes/api'),
-	feedsRoute = require('./routes/feeds'),
-	metaRoute = require('./routes/meta');
-
-if(nconf.get('ssl')) {
-	server = require('https').createServer({
-		key: fs.readFileSync(nconf.get('ssl').key),
-		cert: fs.readFileSync(nconf.get('ssl').cert)
-	}, WebServer);
-} else {
-	server = require('http').createServer(WebServer);
-}
-
-module.exports.server = server;
-
-// Signals
-var	shutdown = function(code) {
-		winston.info('[app] Shutdown (SIGTERM/SIGINT) Initialised.');
-		db.close();
-		winston.info('[app] Database connection closed.');
-
-		winston.info('[app] Shutdown complete.');
-		process.exit();
-	},
-	restart = function() {
-		if (process.send) {
-			winston.info('[app] Restarting...');
-			process.send('nodebb:restart');
-		} else {
-			winston.error('[app] Could not restart server. Shutting down.');
-			shutdown();
-		}
-	};
-process.on('SIGTERM', shutdown);
-process.on('SIGINT', shutdown);
-process.on('SIGHUP', restart);
-process.on('uncaughtException', function(err) {
-	winston.error('[app] Encountered Uncaught Exception: ' + err.message);
-	console.log(err.stack);
-	restart();
-});
-
-(function (app) {
-	"use strict";
-
-	var	clientScripts;
-
-	plugins.ready(function() {
-		// Minify client-side libraries
-		meta.js.get(function (err, scripts) {
-			clientScripts = scripts.map(function (script) {
-				script = {
-					script: script
-				};
-
-				return script;
-			});
-		});
-	});
-
-	app.prepareAPI = function(req, res, next) {
-		res.locals.isAPI = true;
-		next();
-	};
-
-	app.buildHeader = function(req, res, next) {
-		async.parallel([
-			function(next) {
-				// temp, don't forget to set metaTags and linkTags to res.locals.header
-				app.build_header({
-					req: req,
-					res: res
-				}, function(err, template) {
-					res.locals.header = template;
-					next(err);
-				});
-			},
-			function(next) {
-				app.render('footer', {}, function(err, template) {
-					res.locals.footer = template;
-					next(err);
-				});
-			}
-		], function(err) {
-			next();
-		});
-	};
-
-	/**
-	 *	`options` object	requires:	req, res
-	 *						accepts:	metaTags, linkTags
-	 */
-	app.build_header = function (options, callback) {
-		var custom_header = {
-			'navigation': []
-		};
-
-		plugins.fireHook('filter:header.build', custom_header, function(err, custom_header) {
-			var defaultMetaTags = [{
-					name: 'viewport',
-					content: 'width=device-width, initial-scale=1.0, user-scalable=no'
-				}, {
-					name: 'content-type',
-					content: 'text/html; charset=UTF-8'
-				}, {
-					name: 'apple-mobile-web-app-capable',
-					content: 'yes'
-				}, {
-					property: 'og:site_name',
-					content: meta.config.title || 'NodeBB'
-				}, {
-					property: 'keywords',
-					content: meta.config.keywords || ''
-				}],
-				defaultLinkTags = [{
-					rel: 'apple-touch-icon',
-					href: '/apple-touch-icon'
-				}],
-				templateValues = {
-					bootswatchCSS: meta.config['theme:src'],
-					pluginCSS: plugins.cssFiles.map(function(file) { return { path: nconf.get('relative_path') + file.replace(/\\/g, '/') }; }),
-					title: meta.config.title || '',
-					description: meta.config.description || '',
-					'brand:logo': meta.config['brand:logo'] || '',
-					'brand:logo:display': meta.config['brand:logo']?'':'hide',
-					csrf: options.res.locals.csrf_token,
-					relative_path: nconf.get('relative_path'),
-					clientScripts: clientScripts,
-					navigation: custom_header.navigation,
-					'cache-buster': meta.config['cache-buster'] ? 'v=' + meta.config['cache-buster'] : '',
-					allowRegistration: meta.config.allowRegistration === undefined || parseInt(meta.config.allowRegistration, 10) === 1,
-					searchEnabled: plugins.hasListeners('filter:search.query') ? true : false
-				},
-				escapeList = {
-					'&': '&amp;',
-					'<': '&lt;',
-					'>': '&gt;',
-					"'": '&apos;',
-					'"': '&quot;'
-				};
-
-			var uid = '0';
-
-			// Meta Tags
-<<<<<<< HEAD
-			/*templateValues.metaTags = defaultMetaTags.concat(options.metaTags || []).map(function(tag) {
-=======
-			templateValues.metaTags = defaultMetaTags.concat(options.metaTags || []).map(function(tag) {
-				if(!tag || typeof tag.content !== 'string') {
-					winston.warn('Invalid meta tag. ', tag);
-					return tag;
-				}
-
->>>>>>> e2fb3dac
-				tag.content = tag.content.replace(/[&<>'"]/g, function(tag) {
-					return escapeList[tag] || tag;
-				});
-				return tag;
-			});*/
-
-			// Link Tags
-			/*templateValues.linkTags = defaultLinkTags.concat(options.linkTags || []);
-			templateValues.linkTags.push({
-				rel: "icon",
-				type: "image/x-icon",
-				href: nconf.get('relative_path') + '/favicon.ico'
-			});*/
-
-			if(options.req.user && options.req.user.uid) {
-				uid = options.req.user.uid;
-			}
-
-			// Custom CSS
-			templateValues.useCustomCSS = false;
-			if (meta.config.useCustomCSS === '1') {
-				templateValues.useCustomCSS = true;
-				templateValues.customCSS = meta.config.customCSS;
-			}
-
-			async.parallel([
-				function(next) {
-					translator.get('pages:' + path.basename(options.req.url), function(translated) {
-						/*var	metaTitle = templateValues.metaTags.filter(function(tag) {
-								return tag.name === 'title';
-							});
-						if (translated) {
-							templateValues.browserTitle = translated;
-						} else if (metaTitle.length > 0 && metaTitle[0].content) {
-							templateValues.browserTitle = metaTitle[0].content;
-						} else {
-							templateValues.browserTitle = meta.config.browserTitle || 'NodeBB';
-						}*/
-
-						next();
-					});
-				},
-				function(next) {
-					user.isAdministrator(uid, function(err, isAdmin) {
-						templateValues.isAdmin = isAdmin || false;
-						next();
-					});
-				}
-			], function() {
-				/*translator.translate(templates.header.parse(templateValues), function(template) {
-					callback(null, template);
-				});*/
-				app.render('header', templateValues, function(err, template) {
-					callback(null, template)
-				});
-			});
-		});
-	};
-
-	// Cache static files on production
-	if (global.env !== 'development') {
-		app.enable('cache');
-		app.enable('minification');
-
-		// Configure cache-buster timestamp
-		require('child_process').exec('git describe --tags', {
-			cwd: path.join(__dirname, '../')
-		}, function(err, stdOut) {
-			if (!err) {
-				meta.config['cache-buster'] = stdOut.trim();
-				// winston.info('[init] Cache buster value set to: ' + stdOut);
-			} else {
-				fs.stat(path.join(__dirname, '../package.json'), function(err, stats) {
-					meta.config['cache-buster'] = new Date(stats.mtime).getTime();
-				});
-			}
-		});
-	}
-
-	// Middlewares
-	app.configure(function() {
-		app.engine('tpl', templates.__express);
-		app.set('view engine', 'tpl');
-		app.set('views', path.join(__dirname, '../public/templates'));
-
-		async.series([
-			function(next) {
-				// Pre-router middlewares
-				app.use(express.compress());
-
-				logger.init(app);
-
-				// favicon & apple-touch-icon middleware
-				app.use(express.favicon(path.join(__dirname, '../', 'public', meta.config['brand:favicon'] ? meta.config['brand:favicon'] : 'favicon.ico')));
-				app.use('/apple-touch-icon', function(req, res) {
-					if (meta.config['brand:logo'] && validator.isURL(meta.config['brand:logo'])) {
-						return res.redirect(meta.config['brand:logo']);
-					} else {
-						return res.sendfile(path.join(__dirname, '../public', meta.config['brand:logo'] || nconf.get('relative_path') + '/logo.png'), {
-							maxAge: app.enabled('cache') ? 5184000000 : 0
-						});
-					}
-				});
-
-				app.use(require('less-middleware')({
-					src: path.join(__dirname, '../', 'public'),
-					prefix: nconf.get('relative_path'),
-					yuicompress: app.enabled('minification') ? true : false
-				}));
-				app.use(express.bodyParser()); // Puts POST vars in request.body
-				app.use(express.cookieParser()); // If you want to parse cookies (res.cookies)
-
-				app.use(express.session({
-					store: db.sessionStore,
-					secret: nconf.get('secret'),
-					key: 'express.sid',
-					cookie: {
-						maxAge: 1000 * 60 * 60 * 24 * parseInt(meta.configs.loginDays || 14, 10)
-					}
-				}));
-
-				app.use(express.csrf());
-
-				if (nconf.get('port') != 80 && nconf.get('port') != 443 && nconf.get('use_port') === false) {
-					winston.info('Enabling \'trust proxy\'');
-					app.enable('trust proxy');
-				}
-
-				if ((nconf.get('port') == 80 || nconf.get('port') == 443) && process.env.NODE_ENV !== 'development') {
-					winston.info('Using ports 80 and 443 is not recommend; use a proxy instead. See README.md');
-				}
-
-				// Local vars, other assorted setup
-				app.use(function (req, res, next) {
-					res.locals.csrf_token = req.session._csrf;
-
-					// Disable framing
-					res.setHeader('X-Frame-Options', 'SAMEORIGIN');
-
-					// Log IP address
-					db.sortedSetAdd('ip:recent', +new Date(), req.ip || 'Unknown');
-
-					next();
-				});
-
-				app.use(function(req, res, next) {
-					// res.render post-processing middleware, modified from here: https://gist.github.com/mrlannigan/5051687
-					var render = res.render;
-					res.render = function(template, options, fn) {
-						var self = this,
-							options = options || {},
-							req = this.req,
-							app = req.app,
-							defaultFn = function(err, str){
-								if (err) {
-									return req.next(err);
-								}
-
-								self.send(str);
-							};
-
-						if ('function' == typeof options) {
-							fn = options, options = {};
-						}
-
-						if ('function' != typeof fn) {
-							fn = defaultFn;
-						}
-
-						render.call(self, template, options, function(err, str) {
-							if (res.locals.header) {
-								str = res.locals.header + str;
-							}
-
-							if (res.locals.footer) {
-								str = str + res.locals.footer;
-							}
-
-							if (str) {
-								translator.translate(str, function(translated) {
-									fn(err, translated);
-								});
-							} else {
-								fn(err, str);
-							}
-						});
-					};
-					next();
-				});
-
-				// Authentication Routes
-				auth.initialize(app);
-
-				next();
-			},
-			function(next) {
-				async.parallel([
-					function(next) {
-
-						db.getObjectFields('config', ['theme:type', 'theme:id', 'theme:staticDir', 'theme:templates'], function(err, themeData) {
-							var themeId = (themeData['theme:id'] || 'nodebb-theme-vanilla');
-
-							// Detect if a theme has been selected, and handle appropriately
-							if (!themeData['theme:type'] || themeData['theme:type'] === 'local') {
-								// Local theme
-								if (process.env.NODE_ENV === 'development') {
-									winston.info('[themes] Using theme ' + themeId);
-								}
-
-								// Theme's static directory
-								if (themeData['theme:staticDir']) {
-									app.use('/css/assets', express.static(path.join(nconf.get('themes_path'), themeData['theme:id'], themeData['theme:staticDir']), {
-										maxAge: app.enabled('cache') ? 5184000000 : 0
-									}));
-									if (process.env.NODE_ENV === 'development') {
-										winston.info('Static directory routed for theme: ' + themeData['theme:id']);
-									}
-								}
-
-								if (themeData['theme:templates']) {
-									app.use('/templates', express.static(path.join(nconf.get('themes_path'), themeData['theme:id'], themeData['theme:templates']), {
-										maxAge: app.enabled('cache') ? 5184000000 : 0
-									}));
-									if (process.env.NODE_ENV === 'development') {
-										winston.info('Custom templates directory routed for theme: ' + themeData['theme:id']);
-									}
-								}
-
-								next();
-							} else {
-								// If not using a local theme (bootswatch, etc), drop back to vanilla
-								if (process.env.NODE_ENV === 'development') {
-									winston.info('[themes] Using theme ' + themeId);
-								}
-
-								app.use(require('less-middleware')({
-									src: path.join(nconf.get('themes_path'), '/nodebb-theme-vanilla'),
-									dest: path.join(__dirname, '../public/css'),
-									prefix: nconf.get('relative_path') + '/css',
-									yuicompress: app.enabled('minification') ? true : false
-								}));
-
-								next();
-							}
-						});
-
-						// Route paths to screenshots for installed themes
-						meta.themes.get(function(err, themes) {
-							var	screenshotPath;
-
-							async.each(themes, function(themeObj, next) {
-								if (themeObj.screenshot) {
-									screenshotPath = path.join(nconf.get('themes_path'), themeObj.id, themeObj.screenshot);
-									(function(id, path) {
-										fs.exists(path, function(exists) {
-											if (exists) {
-												app.get('/css/previews/' + id, function(req, res) {
-													res.sendfile(path);
-												});
-											}
-										});
-									})(themeObj.id, screenshotPath);
-								} else {
-									next(false);
-								}
-							});
-						});
-					}
-				], next);
-			},
-			function(next) {
-				// Router & post-router middlewares
-				app.use(app.router);
-
-				// Static directory /public
-				app.use(nconf.get('relative_path'), express.static(path.join(__dirname, '../', 'public'), {
-					maxAge: app.enabled('cache') ? 5184000000 : 0
-				}));
-
-				// 404 catch-all
-				app.use(function (req, res, next) {
-					var	isLanguage = new RegExp('^' + nconf.get('relative_path') + '/language/[\\w]{2,}/.*.json'),
-						isClientScript = new RegExp('^' + nconf.get('relative_path') + '\\/src\\/forum(\\/admin)?\\/[\\w]+\\.js');
-
-					res.status(404);
-
-					if (isClientScript.test(req.url)) {
-						// Handle missing client-side scripts
-						res.type('text/javascript').send(200, '');
-					} else if (isLanguage.test(req.url)) {
-						// Handle languages by sending an empty object
-						res.json(200, {});
-					} else if (req.accepts('html')) {
-						// respond with html page
-						if (process.env.NODE_ENV === 'development') {
-							winston.warn('Route requested but not found: ' + req.url);
-						}
-
-						res.redirect(nconf.get('relative_path') + '/404');
-					} else if (req.accepts('json')) {
-						// respond with json
-						if (process.env.NODE_ENV === 'development') {
-							winston.warn('Route requested but not found: ' + req.url);
-						}
-
-						res.json({
-							error: 'Not found'
-						});
-					} else {
-						// default to plain-text. send()
-						res.type('txt').send('Not found');
-					}
-				});
-
-				app.use(function (err, req, res, next) {
-
-					// we may use properties of the error object
-					// here and next(err) appropriately, or if
-					// we possibly recovered from the error, simply next().
-					console.error(err.stack);
-					var status = err.status || 500;
-					res.status(status);
-
-					res.json(status, {
-						error: err.message
-					});
-				});
-
-				next();
-			}
-		], function(err) {
-			if (err) {
-				winston.error('Errors were encountered while attempting to initialise NodeBB.');
-				process.exit();
-			} else {
-				if (process.env.NODE_ENV === 'development') {
-					winston.info('Middlewares loaded.');
-				}
-			}
-		});
-	});
-
-	module.exports.init = function () {
-		// translate all static templates served by webserver here. ex. footer, logout
-		/*plugins.fireHook('filter:footer.build', '', function(err, appendHTML) {
-			var footer = templates.footer.parse({
-				footerHTML: appendHTML
-			});
-
-			translator.translate(footer, function(parsedTemplate) {
-				templates.footer = parsedTemplate;
-			});
-		});*/
-
-		plugins.fireHook('action:app.load', app);
-
-		/*translator.translate(templates.logout.toString(), function(parsedTemplate) {
-			templates.logout = parsedTemplate;
-		});*/
-
-		server.on("error", function(e){
-			if (e.code === 'EADDRINUSE') {
-				winston.error('NodeBB address in use, exiting...');
-				process.exit(1);
-			} else {
-				throw e;
-			}
-		});
-
-		var port = nconf.get('PORT') || nconf.get('port');
-		winston.info('NodeBB attempting to listen on: ' + ((nconf.get('bind_address') === "0.0.0.0" || !nconf.get('bind_address')) ? '0.0.0.0' : nconf.get('bind_address')) + ':' + port);
-		server.listen(port, nconf.get('bind_address'), function(){
-			winston.info('NodeBB Ready');
-		});
-	};
-
-	app.create_route = function (url, tpl) { // to remove
-		var	routerScript = '<script> \
-				ajaxify.initialLoad = true; \
-				templates.ready(function(){ajaxify.go("' + url + '", null, true);}); \
-			</script>';
-
-		return routerScript;
-	};
-
-	app.namespace(nconf.get('relative_path'), function () {
-		auth.registerApp(app);
-		metaRoute.createRoutes(app);
-		admin.createRoutes(app);
-		userRoute.createRoutes(app);
-		apiRoute.createRoutes(app);
-		feedsRoute.createRoutes(app);
-
-		// Basic Routes (entirely client-side parsed, goal is to move the rest of the crap in this file into this one section)
-		(function () {
-			var routes = ['login', 'register', 'account', 'recent', '403', '404', '500'],
-				loginRequired = ['unread', 'notifications'];
-
-			async.each(routes.concat(loginRequired), function(route, next) {
-				app.get('/' + route, function (req, res) {
-
-					if ((route === 'register' || route === 'login') && (req.user && req.user.uid > 0)) {
-						user.getUserField(req.user.uid, 'userslug', function (err, userslug) {
-							res.redirect('/user/' + userslug);
-						});
-						return;
-					} else if(route === 'register' && meta.config.allowRegistration !== undefined && parseInt(meta.config.allowRegistration, 10) === 0) {
-						return res.redirect('/403');
-					} else if (loginRequired.indexOf(route) !== -1 && !req.user) {
-						return res.redirect('/403');
-					}
-
-					app.build_header({
-						req: req,
-						res: res
-					}, function (err, header) {
-						res.send((isNaN(parseInt(route, 10)) ? 200 : parseInt(route, 10)), header + app.create_route(route) + templates.footer);
-					});
-				});
-			});
-		}());
-
-
-		app.get('/', app.buildHeader, controllers.home);
-		app.get('/api/home', app.prepareAPI, controllers.home);
-
-		app.get('/topic/:topic_id/:slug?', app.buildHeader, controllers.topics.get);
-		app.get('/api/topic/:topic_id/:slug?', app.prepareAPI, controllers.topics.get);
-
-		app.get('/popular/:set?', app.buildHeader, controllers.categories.popular);
-		app.get('/api/popular/:set?', app.prepareAPI, controllers.categories.popular);
-
-		app.get('/category/:category_id/:slug?', app.buildHeader, controllers.categories.get);
-		app.get('/api/category/:category_id/:slug?', app.prepareAPI, controllers.categories.get);
-
-		app.get('/confirm/:code', function (req, res) {
-			app.build_header({
-				req: req,
-				res: res
-			}, function (err, header) {
-				res.send(header + app.create_route('confirm/' + req.params.code) + templates.footer);
-			});
-		});
-
-		app.get('/sitemap.xml', function (req, res) {
-			var sitemap = require('./sitemap.js');
-
-			sitemap.render(function (xml) {
-				res.header('Content-Type', 'application/xml');
-				res.send( xml );
-			});
-		});
-
-		app.get('/robots.txt', function (req, res) {
-			res.set('Content-Type', 'text/plain');
-
-			if (meta.config["robots.txt"]) {
-				res.send(meta.config["robots.txt"])
-			} else {
-				res.send("User-agent: *\n" +
-					"Disallow: /admin/\n" +
-					"Sitemap: " + nconf.get('url') + "/sitemap.xml");
-			}
-		});
-
-		app.get('/recent/:term?', function (req, res) {
-			// TODO consolidate with /recent route as well -> that can be combined into this area. See "Basic Routes" near top.
-			app.build_header({
-				req: req,
-				res: res
-			}, function (err, header) {
-				res.send(header + app.create_route('recent/' + req.params.term, null, 'recent') + templates.footer);
-			});
-
-		});
-
-		/*app.get('/popular/:term?', function (req, res) {
-			app.build_header({
-				req: req,
-				res: res
-			}, function (err, header) {
-				res.send(header + app.create_route('popular/' + req.params.term, null, 'popular') + templates.footer);
-			});
-
-		});*/
-
-		app.get('/outgoing', function (req, res) {
-			if (!req.query.url) {
-				return res.redirect('/404');
-			}
-
-			app.build_header({
-				req: req,
-				res: res
-			}, function (err, header) {
-				res.send(header + app.create_route('outgoing?url=' + encodeURIComponent(req.query.url)) + templates.footer);
-			});
-		});
-
-		app.get('/search/:term?', function (req, res) {
-
-			if (!req.user && meta.config.allowGuestSearching !== '1') {
-				return res.redirect('/403');
-			}
-			if(!req.params.term) {
-				req.params.term = '';
-			}
-			app.build_header({
-				req: req,
-				res: res
-			}, function (err, header) {
-				res.send(header + app.create_route('search/' + req.params.term, null, 'search') + templates.footer);
-			});
-		});
-
-		// Other routes
-		require('./routes/plugins')(app);
-
-		// Debug routes
-		if (process.env.NODE_ENV === 'development') {
-			require('./routes/debug')(app);
-		}
-
-		var custom_routes = {
-			'routes': [],
-			'api': [],
-			'templates': []
-		};
-
-		app.get_custom_templates = function() {
-			return custom_routes.templates.map(function(tpl) {
-				return tpl.template.split('.tpl')[0];
-			});
-		};
-
-		plugins.ready(function() {
-			plugins.fireHook('filter:server.create_routes', custom_routes, function(err, custom_routes) {
-				var routes = custom_routes.routes;
-				for (var route in routes) {
-					if (routes.hasOwnProperty(route)) {
-						(function(route) {
-							app[routes[route].method || 'get'](routes[route].route, function(req, res) {
-								routes[route].options(req, res, function(options) {
-									app.build_header({
-										req: options.req || req,
-										res: options.res || res
-									}, function (err, header) {
-										res.send(header + options.content + templates.footer);
-									});
-								});
-							});
-						}(route));
-					}
-				}
-
-				var apiRoutes = custom_routes.api;
-				for (var route in apiRoutes) {
-					if (apiRoutes.hasOwnProperty(route)) {
-						(function(route) {
-							app[apiRoutes[route].method || 'get']('/api' + apiRoutes[route].route, function(req, res) {
-								apiRoutes[route].callback(req, res, function(data) {
-									res.json(data);
-								});
-							});
-						}(route));
-					}
-				}
-
-				var templateRoutes = custom_routes.templates;
-				for (var route in templateRoutes) {
-					if (templateRoutes.hasOwnProperty(route)) {
-						(function(route) {
-							app.get('/templates/' + templateRoutes[route].template, function(req, res) {
-								res.send(templateRoutes[route].content);
-							});
-						}(route));
-					}
-				}
-
-			});
-		});
-
-
-	});
-}(WebServer));
+var path = require('path'),
+	fs = require('fs'),
+	nconf = require('nconf'),
+	express = require('express'),
+	express_namespace = require('express-namespace'),
+	WebServer = express(),
+	server,
+	winston = require('winston'),
+	validator = require('validator'),
+	async = require('async'),
+	S = require('string'),
+	qs = require('querystring'),
+
+	pkg = require('../package.json'),
+
+	utils = require('../public/src/utils'),
+	db = require('./database'),
+	user = require('./user'),
+	categories = require('./categories'),
+	CategoryTools = require('./categoryTools'),
+	posts = require('./posts'),
+	topics = require('./topics'),
+	ThreadTools = require('./threadTools'),
+	notifications = require('./notifications'),
+	auth = require('./routes/authentication'),
+	meta = require('./meta'),
+	plugins = require('./plugins'),
+	logger = require('./logger'),
+	templates = require('./../public/src/templates'),
+	translator = require('./../public/src/translator'),
+	controllers = require('./controllers'),
+
+	admin = require('./routes/admin'),
+	userRoute = require('./routes/user'),
+	apiRoute = require('./routes/api'),
+	feedsRoute = require('./routes/feeds'),
+	metaRoute = require('./routes/meta');
+
+if(nconf.get('ssl')) {
+	server = require('https').createServer({
+		key: fs.readFileSync(nconf.get('ssl').key),
+		cert: fs.readFileSync(nconf.get('ssl').cert)
+	}, WebServer);
+} else {
+	server = require('http').createServer(WebServer);
+}
+
+module.exports.server = server;
+
+// Signals
+var	shutdown = function(code) {
+		winston.info('[app] Shutdown (SIGTERM/SIGINT) Initialised.');
+		db.close();
+		winston.info('[app] Database connection closed.');
+
+		winston.info('[app] Shutdown complete.');
+		process.exit();
+	},
+	restart = function() {
+		if (process.send) {
+			winston.info('[app] Restarting...');
+			process.send('nodebb:restart');
+		} else {
+			winston.error('[app] Could not restart server. Shutting down.');
+			shutdown();
+		}
+	};
+process.on('SIGTERM', shutdown);
+process.on('SIGINT', shutdown);
+process.on('SIGHUP', restart);
+process.on('uncaughtException', function(err) {
+	winston.error('[app] Encountered Uncaught Exception: ' + err.message);
+	console.log(err.stack);
+	restart();
+});
+
+(function (app) {
+	"use strict";
+
+	var	clientScripts;
+
+	plugins.ready(function() {
+		// Minify client-side libraries
+		meta.js.get(function (err, scripts) {
+			clientScripts = scripts.map(function (script) {
+				script = {
+					script: script
+				};
+
+				return script;
+			});
+		});
+	});
+
+	app.prepareAPI = function(req, res, next) {
+		res.locals.isAPI = true;
+		next();
+	};
+
+	app.buildHeader = function(req, res, next) {
+		async.parallel([
+			function(next) {
+				// temp, don't forget to set metaTags and linkTags to res.locals.header
+				app.build_header({
+					req: req,
+					res: res
+				}, function(err, template) {
+					res.locals.header = template;
+					next(err);
+				});
+			},
+			function(next) {
+				app.render('footer', {}, function(err, template) {
+					res.locals.footer = template;
+					next(err);
+				});
+			}
+		], function(err) {
+			next();
+		});
+	};
+
+	/**
+	 *	`options` object	requires:	req, res
+	 *						accepts:	metaTags, linkTags
+	 */
+	app.build_header = function (options, callback) {
+		var custom_header = {
+			'navigation': []
+		};
+
+		plugins.fireHook('filter:header.build', custom_header, function(err, custom_header) {
+			var defaultMetaTags = [{
+					name: 'viewport',
+					content: 'width=device-width, initial-scale=1.0, user-scalable=no'
+				}, {
+					name: 'content-type',
+					content: 'text/html; charset=UTF-8'
+				}, {
+					name: 'apple-mobile-web-app-capable',
+					content: 'yes'
+				}, {
+					property: 'og:site_name',
+					content: meta.config.title || 'NodeBB'
+				}, {
+					property: 'keywords',
+					content: meta.config.keywords || ''
+				}],
+				defaultLinkTags = [{
+					rel: 'apple-touch-icon',
+					href: '/apple-touch-icon'
+				}],
+				templateValues = {
+					bootswatchCSS: meta.config['theme:src'],
+					pluginCSS: plugins.cssFiles.map(function(file) { return { path: nconf.get('relative_path') + file.replace(/\\/g, '/') }; }),
+					title: meta.config.title || '',
+					description: meta.config.description || '',
+					'brand:logo': meta.config['brand:logo'] || '',
+					'brand:logo:display': meta.config['brand:logo']?'':'hide',
+					csrf: options.res.locals.csrf_token,
+					relative_path: nconf.get('relative_path'),
+					clientScripts: clientScripts,
+					navigation: custom_header.navigation,
+					'cache-buster': meta.config['cache-buster'] ? 'v=' + meta.config['cache-buster'] : '',
+					allowRegistration: meta.config.allowRegistration === undefined || parseInt(meta.config.allowRegistration, 10) === 1,
+					searchEnabled: plugins.hasListeners('filter:search.query') ? true : false
+				},
+				escapeList = {
+					'&': '&amp;',
+					'<': '&lt;',
+					'>': '&gt;',
+					"'": '&apos;',
+					'"': '&quot;'
+				};
+
+			var uid = '0';
+
+			// Meta Tags
+			/*templateValues.metaTags = defaultMetaTags.concat(options.metaTags || []).map(function(tag) {
+				if(!tag || typeof tag.content !== 'string') {
+					winston.warn('Invalid meta tag. ', tag);
+					return tag;
+				}
+
+				tag.content = tag.content.replace(/[&<>'"]/g, function(tag) {
+					return escapeList[tag] || tag;
+				});
+				return tag;
+			});*/
+
+			// Link Tags
+			/*templateValues.linkTags = defaultLinkTags.concat(options.linkTags || []);
+			templateValues.linkTags.push({
+				rel: "icon",
+				type: "image/x-icon",
+				href: nconf.get('relative_path') + '/favicon.ico'
+			});*/
+
+			if(options.req.user && options.req.user.uid) {
+				uid = options.req.user.uid;
+			}
+
+			// Custom CSS
+			templateValues.useCustomCSS = false;
+			if (meta.config.useCustomCSS === '1') {
+				templateValues.useCustomCSS = true;
+				templateValues.customCSS = meta.config.customCSS;
+			}
+
+			async.parallel([
+				function(next) {
+					translator.get('pages:' + path.basename(options.req.url), function(translated) {
+						/*var	metaTitle = templateValues.metaTags.filter(function(tag) {
+								return tag.name === 'title';
+							});
+						if (translated) {
+							templateValues.browserTitle = translated;
+						} else if (metaTitle.length > 0 && metaTitle[0].content) {
+							templateValues.browserTitle = metaTitle[0].content;
+						} else {
+							templateValues.browserTitle = meta.config.browserTitle || 'NodeBB';
+						}*/
+
+						next();
+					});
+				},
+				function(next) {
+					user.isAdministrator(uid, function(err, isAdmin) {
+						templateValues.isAdmin = isAdmin || false;
+						next();
+					});
+				}
+			], function() {
+				/*translator.translate(templates.header.parse(templateValues), function(template) {
+					callback(null, template);
+				});*/
+				app.render('header', templateValues, function(err, template) {
+					callback(null, template)
+				});
+			});
+		});
+	};
+
+	// Cache static files on production
+	if (global.env !== 'development') {
+		app.enable('cache');
+		app.enable('minification');
+
+		// Configure cache-buster timestamp
+		require('child_process').exec('git describe --tags', {
+			cwd: path.join(__dirname, '../')
+		}, function(err, stdOut) {
+			if (!err) {
+				meta.config['cache-buster'] = stdOut.trim();
+				// winston.info('[init] Cache buster value set to: ' + stdOut);
+			} else {
+				fs.stat(path.join(__dirname, '../package.json'), function(err, stats) {
+					meta.config['cache-buster'] = new Date(stats.mtime).getTime();
+				});
+			}
+		});
+	}
+
+	// Middlewares
+	app.configure(function() {
+		app.engine('tpl', templates.__express);
+		app.set('view engine', 'tpl');
+		app.set('views', path.join(__dirname, '../public/templates'));
+
+		async.series([
+			function(next) {
+				// Pre-router middlewares
+				app.use(express.compress());
+
+				logger.init(app);
+
+				// favicon & apple-touch-icon middleware
+				app.use(express.favicon(path.join(__dirname, '../', 'public', meta.config['brand:favicon'] ? meta.config['brand:favicon'] : 'favicon.ico')));
+				app.use('/apple-touch-icon', function(req, res) {
+					if (meta.config['brand:logo'] && validator.isURL(meta.config['brand:logo'])) {
+						return res.redirect(meta.config['brand:logo']);
+					} else {
+						return res.sendfile(path.join(__dirname, '../public', meta.config['brand:logo'] || nconf.get('relative_path') + '/logo.png'), {
+							maxAge: app.enabled('cache') ? 5184000000 : 0
+						});
+					}
+				});
+
+				app.use(require('less-middleware')({
+					src: path.join(__dirname, '../', 'public'),
+					prefix: nconf.get('relative_path'),
+					yuicompress: app.enabled('minification') ? true : false
+				}));
+				app.use(express.bodyParser()); // Puts POST vars in request.body
+				app.use(express.cookieParser()); // If you want to parse cookies (res.cookies)
+
+				app.use(express.session({
+					store: db.sessionStore,
+					secret: nconf.get('secret'),
+					key: 'express.sid',
+					cookie: {
+						maxAge: 1000 * 60 * 60 * 24 * parseInt(meta.configs.loginDays || 14, 10)
+					}
+				}));
+
+				app.use(express.csrf());
+
+				if (nconf.get('port') != 80 && nconf.get('port') != 443 && nconf.get('use_port') === false) {
+					winston.info('Enabling \'trust proxy\'');
+					app.enable('trust proxy');
+				}
+
+				if ((nconf.get('port') == 80 || nconf.get('port') == 443) && process.env.NODE_ENV !== 'development') {
+					winston.info('Using ports 80 and 443 is not recommend; use a proxy instead. See README.md');
+				}
+
+				// Local vars, other assorted setup
+				app.use(function (req, res, next) {
+					res.locals.csrf_token = req.session._csrf;
+
+					// Disable framing
+					res.setHeader('X-Frame-Options', 'SAMEORIGIN');
+
+					// Log IP address
+					db.sortedSetAdd('ip:recent', +new Date(), req.ip || 'Unknown');
+
+					next();
+				});
+
+				app.use(function(req, res, next) {
+					// res.render post-processing middleware, modified from here: https://gist.github.com/mrlannigan/5051687
+					var render = res.render;
+					res.render = function(template, options, fn) {
+						var self = this,
+							options = options || {},
+							req = this.req,
+							app = req.app,
+							defaultFn = function(err, str){
+								if (err) {
+									return req.next(err);
+								}
+
+								self.send(str);
+							};
+
+						if ('function' == typeof options) {
+							fn = options, options = {};
+						}
+
+						if ('function' != typeof fn) {
+							fn = defaultFn;
+						}
+
+						render.call(self, template, options, function(err, str) {
+							if (res.locals.header) {
+								str = res.locals.header + str;
+							}
+
+							if (res.locals.footer) {
+								str = str + res.locals.footer;
+							}
+
+							if (str) {
+								translator.translate(str, function(translated) {
+									fn(err, translated);
+								});
+							} else {
+								fn(err, str);
+							}
+						});
+					};
+					next();
+				});
+
+				// Authentication Routes
+				auth.initialize(app);
+
+				next();
+			},
+			function(next) {
+				async.parallel([
+					function(next) {
+
+						db.getObjectFields('config', ['theme:type', 'theme:id', 'theme:staticDir', 'theme:templates'], function(err, themeData) {
+							var themeId = (themeData['theme:id'] || 'nodebb-theme-vanilla');
+
+							// Detect if a theme has been selected, and handle appropriately
+							if (!themeData['theme:type'] || themeData['theme:type'] === 'local') {
+								// Local theme
+								if (process.env.NODE_ENV === 'development') {
+									winston.info('[themes] Using theme ' + themeId);
+								}
+
+								// Theme's static directory
+								if (themeData['theme:staticDir']) {
+									app.use('/css/assets', express.static(path.join(nconf.get('themes_path'), themeData['theme:id'], themeData['theme:staticDir']), {
+										maxAge: app.enabled('cache') ? 5184000000 : 0
+									}));
+									if (process.env.NODE_ENV === 'development') {
+										winston.info('Static directory routed for theme: ' + themeData['theme:id']);
+									}
+								}
+
+								if (themeData['theme:templates']) {
+									app.use('/templates', express.static(path.join(nconf.get('themes_path'), themeData['theme:id'], themeData['theme:templates']), {
+										maxAge: app.enabled('cache') ? 5184000000 : 0
+									}));
+									if (process.env.NODE_ENV === 'development') {
+										winston.info('Custom templates directory routed for theme: ' + themeData['theme:id']);
+									}
+								}
+
+								next();
+							} else {
+								// If not using a local theme (bootswatch, etc), drop back to vanilla
+								if (process.env.NODE_ENV === 'development') {
+									winston.info('[themes] Using theme ' + themeId);
+								}
+
+								app.use(require('less-middleware')({
+									src: path.join(nconf.get('themes_path'), '/nodebb-theme-vanilla'),
+									dest: path.join(__dirname, '../public/css'),
+									prefix: nconf.get('relative_path') + '/css',
+									yuicompress: app.enabled('minification') ? true : false
+								}));
+
+								next();
+							}
+						});
+
+						// Route paths to screenshots for installed themes
+						meta.themes.get(function(err, themes) {
+							var	screenshotPath;
+
+							async.each(themes, function(themeObj, next) {
+								if (themeObj.screenshot) {
+									screenshotPath = path.join(nconf.get('themes_path'), themeObj.id, themeObj.screenshot);
+									(function(id, path) {
+										fs.exists(path, function(exists) {
+											if (exists) {
+												app.get('/css/previews/' + id, function(req, res) {
+													res.sendfile(path);
+												});
+											}
+										});
+									})(themeObj.id, screenshotPath);
+								} else {
+									next(false);
+								}
+							});
+						});
+					}
+				], next);
+			},
+			function(next) {
+				// Router & post-router middlewares
+				app.use(app.router);
+
+				// Static directory /public
+				app.use(nconf.get('relative_path'), express.static(path.join(__dirname, '../', 'public'), {
+					maxAge: app.enabled('cache') ? 5184000000 : 0
+				}));
+
+				// 404 catch-all
+				app.use(function (req, res, next) {
+					var	isLanguage = new RegExp('^' + nconf.get('relative_path') + '/language/[\\w]{2,}/.*.json'),
+						isClientScript = new RegExp('^' + nconf.get('relative_path') + '\\/src\\/forum(\\/admin)?\\/[\\w]+\\.js');
+
+					res.status(404);
+
+					if (isClientScript.test(req.url)) {
+						// Handle missing client-side scripts
+						res.type('text/javascript').send(200, '');
+					} else if (isLanguage.test(req.url)) {
+						// Handle languages by sending an empty object
+						res.json(200, {});
+					} else if (req.accepts('html')) {
+						// respond with html page
+						if (process.env.NODE_ENV === 'development') {
+							winston.warn('Route requested but not found: ' + req.url);
+						}
+
+						res.redirect(nconf.get('relative_path') + '/404');
+					} else if (req.accepts('json')) {
+						// respond with json
+						if (process.env.NODE_ENV === 'development') {
+							winston.warn('Route requested but not found: ' + req.url);
+						}
+
+						res.json({
+							error: 'Not found'
+						});
+					} else {
+						// default to plain-text. send()
+						res.type('txt').send('Not found');
+					}
+				});
+
+				app.use(function (err, req, res, next) {
+
+					// we may use properties of the error object
+					// here and next(err) appropriately, or if
+					// we possibly recovered from the error, simply next().
+					console.error(err.stack);
+					var status = err.status || 500;
+					res.status(status);
+
+					res.json(status, {
+						error: err.message
+					});
+				});
+
+				next();
+			}
+		], function(err) {
+			if (err) {
+				winston.error('Errors were encountered while attempting to initialise NodeBB.');
+				process.exit();
+			} else {
+				if (process.env.NODE_ENV === 'development') {
+					winston.info('Middlewares loaded.');
+				}
+			}
+		});
+	});
+
+	module.exports.init = function () {
+		// translate all static templates served by webserver here. ex. footer, logout
+		/*plugins.fireHook('filter:footer.build', '', function(err, appendHTML) {
+			var footer = templates.footer.parse({
+				footerHTML: appendHTML
+			});
+
+			translator.translate(footer, function(parsedTemplate) {
+				templates.footer = parsedTemplate;
+			});
+		});*/
+
+		plugins.fireHook('action:app.load', app);
+
+		/*translator.translate(templates.logout.toString(), function(parsedTemplate) {
+			templates.logout = parsedTemplate;
+		});*/
+
+		server.on("error", function(e){
+			if (e.code === 'EADDRINUSE') {
+				winston.error('NodeBB address in use, exiting...');
+				process.exit(1);
+			} else {
+				throw e;
+			}
+		});
+
+		var port = nconf.get('PORT') || nconf.get('port');
+		winston.info('NodeBB attempting to listen on: ' + ((nconf.get('bind_address') === "0.0.0.0" || !nconf.get('bind_address')) ? '0.0.0.0' : nconf.get('bind_address')) + ':' + port);
+		server.listen(port, nconf.get('bind_address'), function(){
+			winston.info('NodeBB Ready');
+		});
+	};
+
+	app.create_route = function (url, tpl) { // to remove
+		var	routerScript = '<script> \
+				ajaxify.initialLoad = true; \
+				templates.ready(function(){ajaxify.go("' + url + '", null, true);}); \
+			</script>';
+
+		return routerScript;
+	};
+
+	app.namespace(nconf.get('relative_path'), function () {
+		auth.registerApp(app);
+		metaRoute.createRoutes(app);
+		admin.createRoutes(app);
+		userRoute.createRoutes(app);
+		apiRoute.createRoutes(app);
+		feedsRoute.createRoutes(app);
+
+		// Basic Routes (entirely client-side parsed, goal is to move the rest of the crap in this file into this one section)
+		(function () {
+			var routes = ['login', 'register', 'account', 'recent', '403', '404', '500'],
+				loginRequired = ['unread', 'notifications'];
+
+			async.each(routes.concat(loginRequired), function(route, next) {
+				app.get('/' + route, function (req, res) {
+
+					if ((route === 'register' || route === 'login') && (req.user && req.user.uid > 0)) {
+						user.getUserField(req.user.uid, 'userslug', function (err, userslug) {
+							res.redirect('/user/' + userslug);
+						});
+						return;
+					} else if(route === 'register' && meta.config.allowRegistration !== undefined && parseInt(meta.config.allowRegistration, 10) === 0) {
+						return res.redirect('/403');
+					} else if (loginRequired.indexOf(route) !== -1 && !req.user) {
+						return res.redirect('/403');
+					}
+
+					app.build_header({
+						req: req,
+						res: res
+					}, function (err, header) {
+						res.send((isNaN(parseInt(route, 10)) ? 200 : parseInt(route, 10)), header + app.create_route(route) + templates.footer);
+					});
+				});
+			});
+		}());
+
+
+		app.get('/', app.buildHeader, controllers.home);
+		app.get('/api/home', app.prepareAPI, controllers.home);
+
+		app.get('/topic/:topic_id/:slug?', app.buildHeader, controllers.topics.get);
+		app.get('/api/topic/:topic_id/:slug?', app.prepareAPI, controllers.topics.get);
+
+		app.get('/popular/:set?', app.buildHeader, controllers.categories.popular);
+		app.get('/api/popular/:set?', app.prepareAPI, controllers.categories.popular);
+
+		app.get('/category/:category_id/:slug?', app.buildHeader, controllers.categories.get);
+		app.get('/api/category/:category_id/:slug?', app.prepareAPI, controllers.categories.get);
+
+		app.get('/confirm/:code', function (req, res) {
+			app.build_header({
+				req: req,
+				res: res
+			}, function (err, header) {
+				res.send(header + app.create_route('confirm/' + req.params.code) + templates.footer);
+			});
+		});
+
+		app.get('/sitemap.xml', function (req, res) {
+			var sitemap = require('./sitemap.js');
+
+			sitemap.render(function (xml) {
+				res.header('Content-Type', 'application/xml');
+				res.send( xml );
+			});
+		});
+
+		app.get('/robots.txt', function (req, res) {
+			res.set('Content-Type', 'text/plain');
+
+			if (meta.config["robots.txt"]) {
+				res.send(meta.config["robots.txt"])
+			} else {
+				res.send("User-agent: *\n" +
+					"Disallow: /admin/\n" +
+					"Sitemap: " + nconf.get('url') + "/sitemap.xml");
+			}
+		});
+
+		app.get('/recent/:term?', function (req, res) {
+			// TODO consolidate with /recent route as well -> that can be combined into this area. See "Basic Routes" near top.
+			app.build_header({
+				req: req,
+				res: res
+			}, function (err, header) {
+				res.send(header + app.create_route('recent/' + req.params.term, null, 'recent') + templates.footer);
+			});
+
+		});
+
+		/*app.get('/popular/:term?', function (req, res) {
+			app.build_header({
+				req: req,
+				res: res
+			}, function (err, header) {
+				res.send(header + app.create_route('popular/' + req.params.term, null, 'popular') + templates.footer);
+			});
+
+		});*/
+
+		app.get('/outgoing', function (req, res) {
+			if (!req.query.url) {
+				return res.redirect('/404');
+			}
+
+			app.build_header({
+				req: req,
+				res: res
+			}, function (err, header) {
+				res.send(header + app.create_route('outgoing?url=' + encodeURIComponent(req.query.url)) + templates.footer);
+			});
+		});
+
+		app.get('/search/:term?', function (req, res) {
+
+			if (!req.user && meta.config.allowGuestSearching !== '1') {
+				return res.redirect('/403');
+			}
+			if(!req.params.term) {
+				req.params.term = '';
+			}
+			app.build_header({
+				req: req,
+				res: res
+			}, function (err, header) {
+				res.send(header + app.create_route('search/' + req.params.term, null, 'search') + templates.footer);
+			});
+		});
+
+		// Other routes
+		require('./routes/plugins')(app);
+
+		// Debug routes
+		if (process.env.NODE_ENV === 'development') {
+			require('./routes/debug')(app);
+		}
+
+		var custom_routes = {
+			'routes': [],
+			'api': [],
+			'templates': []
+		};
+
+		app.get_custom_templates = function() {
+			return custom_routes.templates.map(function(tpl) {
+				return tpl.template.split('.tpl')[0];
+			});
+		};
+
+		plugins.ready(function() {
+			plugins.fireHook('filter:server.create_routes', custom_routes, function(err, custom_routes) {
+				var routes = custom_routes.routes;
+				for (var route in routes) {
+					if (routes.hasOwnProperty(route)) {
+						(function(route) {
+							app[routes[route].method || 'get'](routes[route].route, function(req, res) {
+								routes[route].options(req, res, function(options) {
+									app.build_header({
+										req: options.req || req,
+										res: options.res || res
+									}, function (err, header) {
+										res.send(header + options.content + templates.footer);
+									});
+								});
+							});
+						}(route));
+					}
+				}
+
+				var apiRoutes = custom_routes.api;
+				for (var route in apiRoutes) {
+					if (apiRoutes.hasOwnProperty(route)) {
+						(function(route) {
+							app[apiRoutes[route].method || 'get']('/api' + apiRoutes[route].route, function(req, res) {
+								apiRoutes[route].callback(req, res, function(data) {
+									res.json(data);
+								});
+							});
+						}(route));
+					}
+				}
+
+				var templateRoutes = custom_routes.templates;
+				for (var route in templateRoutes) {
+					if (templateRoutes.hasOwnProperty(route)) {
+						(function(route) {
+							app.get('/templates/' + templateRoutes[route].template, function(req, res) {
+								res.send(templateRoutes[route].content);
+							});
+						}(route));
+					}
+				}
+
+			});
+		});
+
+
+	});
+}(WebServer));