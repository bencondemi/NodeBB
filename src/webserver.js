--- conflicted
+++ resolved
@@ -1,387 +1,381 @@
-var express = require('express'),
-	WebServer = express(),
-	server = require('http').createServer(WebServer),
-	RedisStore = require('connect-redis')(express),
-	path = require('path'),
-    config = require('../config.js'),
-    redis = require('redis'),
-	redisServer = redis.createClient(config.redis.port, config.redis.host, config.redis.options),
-	passport = require('passport'),
-	passportLocal = require('passport-local').Strategy,
-	passportTwitter = require('passport-twitter').Strategy,
-	passportGoogle = require('passport-google-oauth').OAuth2Strategy,
-	passportFacebook = require('passport-facebook').Strategy,
-	user = require('./user.js'),
-	utils = require('./utils.js'),
-	login_strategies = [];
-
-passport.use(new passportLocal(function(user, password, next) {
-	global.modules.user.loginViaLocal(user, password, function(login) {
-		if (login.status === 'ok') next(null, login.user);
-		else next(null, false, login);
-	});
-}));
-
-if (config.twitter && config.twitter.key && config.twitter.key.length > 0 && config.twitter.secret.length > 0) {
-	passport.use(new passportTwitter({
-		consumerKey: config.twitter.key,
-		consumerSecret: config.twitter.secret,
-		callbackURL: config.url + 'auth/twitter/callback'
-	}, function(token, tokenSecret, profile, done) {
-		global.modules.user.loginViaTwitter(profile.id, profile.username, function(err, user) {
-			if (err) { return done(err); }
-			done(null, user);
-		});
-	}));
-
-	login_strategies.push('twitter');
-}
-
-if (config.google && config.google.id.length > 0 && config.google.secret.length > 0) {
-	passport.use(new passportGoogle({
-		clientID: config.google.id,
-		clientSecret: config.google.secret,
-		callbackURL: config.url + 'auth/google/callback'
-	}, function(accessToken, refreshToken, profile, done) {
-		global.modules.user.loginViaGoogle(profile.id, profile.displayName, profile.emails[0].value, function(err, user) {
-			if (err) { return done(err); }
-			done(null, user);
-		});
-	}));
-
-	login_strategies.push('google');
-}
-
-if (config.facebook && config.facebook.app_id.length > 0 && config.facebook.secret.length > 0) {
-	passport.use(new passportFacebook({
-		clientID: config.facebook.app_id,
-		clientSecret: config.facebook.secret,
-		callbackURL: config.url + 'auth/facebook/callback'
-	}, function(accessToken, refreshToken, profile, done) {
-		global.modules.user.loginViaFacebook(profile.id, profile.displayName, profile.emails[0].value, function(err, user) {
-			if (err) { return done(err); }
-			done(null, user);
-		});
-	}));
-
-	login_strategies.push('facebook');
-}
-
-passport.serializeUser(function(user, done) {
-	done(null, user.uid);
-});
-
-passport.deserializeUser(function(uid, done) {
-	done(null, {
-		uid: uid
-	});
-});
-
-(function(app) {
-	var templates = global.templates;
-
-	// Middlewares
-	app.use(express.favicon());	// 2 args: string path and object options (i.e. expire time etc)
-	app.use(require('less-middleware')({ src: path.join(__dirname, '../', '/public') }));
-	app.use(express.static(path.join(__dirname, '../', 'public')));
-	app.use(express.bodyParser());	// Puts POST vars in request.body
-	app.use(express.cookieParser());	// If you want to parse cookies (res.cookies)
-	app.use(express.compress());
-	app.use(express.session({
-		store: new RedisStore({
-			client: redisServer,
-			ttl: 60*60*24*14
-		}),
-		secret: config.secret,
-		key: 'express.sid'
-	}));
-	app.use(passport.initialize());
-	app.use(passport.session());
-	app.use(function(req, res, next) {
-		// Don't bother with session handling for API requests
-		if (/^\/api\//.test(req.url)) return next();
-
-		if (req.user && req.user.uid) {
-			global.modules.user.session_ping(req.sessionID, req.user.uid);
-		}
-
-		// (Re-)register the session as active
-		global.modules.user.active.register(req.sessionID);
-
-		next();
-	});
-	
-	// Dunno wtf this does
-	//	app.use(express.logger({ format: '\x1b[1m:method\x1b[0m \x1b[33m:url\x1b[0m :response-time ms' }));
-	// Useful if you want to use app.put and app.delete (instead of app.post all the time)
-	//	app.use(express.methodOverride());
-
-
-	app.get('/403', function(req, res) {
-		res.send(templates['header'] + templates['403'] + templates['footer']);
-	});
-
-
-
-	// Basic Routes (entirely client-side parsed, goal is to move the rest of the crap in this file into this one section)
-	(function() {
-		var routes = ['', 'login', 'register', 'account'];
-
-		for (var i=0, ii=routes.length; i<ii; i++) {
-			(function(route) {
-				
-				app.get('/' + route, function(req, res) {
-					
-					if ((route === 'login' || route ==='register') && (req.user && req.user.uid > 0)) {
-						res.redirect('/account');
-						return;
-					}
-					
-					res.send(templates['header'] + '<script>templates.ready(function(){ajaxify.go("' + route + '");});</script>' + templates['footer']);
-				});
-			}(routes[i]));
-		}
-	}());
-	
-	// Complex Routes
-	app.get('/topic/:topic_id/:slug?', function(req, res) {
-		res.send(templates['header'] + '<script>templates.ready(function(){ajaxify.go("' + 'topic/' + req.params.topic_id + '");});</script>' + templates['footer']);
-	});
-
-	app.get('/category/:category_id/:slug?', function(req, res) {
-		res.send(templates['header'] + '<script>templates.ready(function(){ajaxify.go("' + 'category/' + req.params.category_id + '");});</script>' + templates['footer']);
-	});
-
-	app.get('/confirm/:code', function(req, res) {
-		res.send(templates['header'] + '<script>templates.ready(function(){ajaxify.go("' + 'confirm/' + req.params.code + '");});</script>' + templates['footer']);
-	});
-
-	// These functions are called via ajax once the initial page is loaded to populate templates with data
-	function api_method(req, res) {
-		switch(req.params.method) {
-			case 'home' :
-					global.modules.categories.get(function(data) {
-						res.send(JSON.stringify(data));
-					});
-				break;
-			case 'login' :
-					var data = {},
-						num_strategies = login_strategies.length;
-
-					if (num_strategies == 0) {
-						data = {
-							'login_window:spansize': 'span12',
-							'alternate_logins:display': 'none'
-						};	
-					} else {
-						data = {
-							'login_window:spansize': 'span6',
-							'alternate_logins:display': 'block'
-						}
-						for (var i=0, ii=num_strategies; i<ii; i++) {
-							data[login_strategies[i] + ':display'] = 'active';
-						}
-					}
-
-					res.send(JSON.stringify(data));
-				break;
-			case 'topic' :
-					global.modules.posts.get(function(data) {
-						res.send(JSON.stringify(data));
-					}, req.params.id, (req.user) ? req.user.uid : 0);
-				break;
-			case 'category' :
-					global.modules.topics.get(function(data) {
-						console.log(data);
-						res.send(JSON.stringify(data));
-					}, req.params.id);
-				break;
-			case 'users' : 
-					get_account_fn(req, res, function(userData) {
-						res.send(JSON.stringify(userData));
-					});
-				break;
-			case 'confirm':
-					global.modules.user.email.confirm(req.params.id, function(data) {
-						if (data.status === 'ok') {
-							res.send(JSON.stringify({
-								'alert-class': 'alert-success',
-								title: 'Email Confirmed',
-								text: 'Thank you for vaidating your email. Your account is now fully activated.'
-							}));
-						} else {
-							res.send(JSON.stringify({
-								'alert-class': 'alert-error',
-								title: 'An error occurred...',
-								text: 'There was a problem validating your email address. Perhaps the code was invalid or has expired.'
-							}));
-						}
-					});
-				break;
-			default :
-				res.send('{}');
-			break;
-		}
-	}
-	app.get('/api/:method', api_method);
-	app.get('/api/:method/:id', api_method);
-	app.get('/api/:method/:id*', api_method);
-
-	app.post('/login', passport.authenticate('local', {
-		successRedirect: '/',
-		failureRedirect: '/login'
-	}));
-
-	app.get('/logout', function(req, res) {
-		console.log('info: [Auth] Session ' + res.sessionID + ' logout (uid: ' + global.uid + ')');
-		global.modules.user.logout(req.sessionID, function(logout) {
-			req.logout();
-			res.send(templates['header'] + templates['logout'] + templates['footer']);
-		});
-	});
-
-	if (login_strategies.indexOf('twitter') !== -1) {
-		app.get('/auth/twitter', passport.authenticate('twitter'));
-
-		app.get('/auth/twitter/callback', passport.authenticate('twitter', {
-			successRedirect: '/',
-			failureRedirect: '/login'
-		}));
-	}
-
-	if (login_strategies.indexOf('google') !== -1) {
-		app.get('/auth/google', passport.authenticate('google', { scope: 'https://www.googleapis.com/auth/userinfo.profile https://www.googleapis.com/auth/userinfo.email' }));
-
-		app.get('/auth/google/callback', passport.authenticate('google', {
-			successRedirect: '/',
-			failureRedirect: '/login'
-		}));
-	}
-
-	if (login_strategies.indexOf('facebook') !== -1) {
-		app.get('/auth/facebook', passport.authenticate('facebook', { scope: 'email' }));
-
-		app.get('/auth/facebook/callback', passport.authenticate('facebook', {
-			successRedirect: '/',
-			failureRedirect: '/login'
-		}));
-	}
-
-	app.get('/reset/:code', function(req, res) {
-		res.send(templates['header'] + templates['reset_code'].parse({ reset_code: req.params.code }) + templates['footer']);
-	});
-
-	app.get('/reset', function(req, res) {
-		res.send(templates['header'] + templates['reset'] + templates['footer']);
-	});
-
-	app.get('/register', function(req, res) {
-		res.send(templates['header'] + templates['register'] + templates['footer']);
-	});
-
-	app.post('/register', function(req, res) {
-		global.modules.user.create(req.body.username, req.body.password, req.body.email, function(err, uid) {
-			if (err === null) {
-				req.login({
-					uid: uid
-				}, function() {
-					res.redirect('/');
-				});
-			} else {
-				res.redirect('/register');
-			}
-		});
-	});
-
-	app.get('/baristest', function(req, res) {
-		/*user.getUserField(req.user.uid, 'email', function(data) {
-			console.log(" I GOT FIELD " +data);
-		});*/
-/*		user.getUserData(req.user.uid, function(data) {
-			console.log(" USER DATA : " + JSON.stringify(data));
-		});*/
-//		user.getUserFields(req.user.uid, ['email','username'], function(data) {
-		/*user.getUserFields(req.user.uid, ['username','email'], function(data) {
-			console.log(" I GOT FIELDS " +JSON.stringify(data));
-		});*/
-		
-		user.get_usernames_by_uids(["17","1"], function(data){
-			console.log("I GOT "+JSON.stringify(data));
-			
-		});
-	});
-
-	//to baris, move this into account.js or sth later - just moved this out here for you to utilize client side tpl parsing
-	//I didn't want to change too much so you should probably sort out the params etc
-	function get_account_fn(req, res, callback) {
-
- 		if (req.user === undefined) 
- 			return res.redirect('/403');
-
-		user.getUserData(req.user.uid, function(data) {
-
-			data.joindate = utils.relativeTime(data.joindate);
-			
-			var userData = {user:data};
-			callback(userData);
-		});
-	}
-
-	
-	app.get('/uid/:uid', function(req, res) {
-		
-		if(!req.params.uid)
-			return res.redirect('/403');
-		
-		user.getUserData(req.params.uid, function(data){
-			if(data)
-				res.send(data);
-			else
-				res.send("User doesn't exist!");
-		});
-		
-	});
-
-	app.get('/users', function(req, res) {
-		// Render user list
-		res.send('User list');
-	});
-
-	app.get('/users/:uid', handleUserProfile);
-	app.get('/users/:uid/:username*', handleUserProfile);
-	
-
-	function handleUserProfile(req, res) {
-		
-		if(req.params.uid == 0) {
-			res.send("User doesn't exist!");
-			return;
-		}
-
-		user.getUserData(req.params.uid, function(data) {
-			if(data) {
-				if(req.url.indexOf(data.username) == -1)
-					res.redirect(301, '/users/'+req.params.uid+'/'+data.username);
-				else
-					res.send(templates['header'] + '<pre>'+JSON.stringify(data, null, 4)+'</pre>' + templates['footer']);
-					//res.send(templates['header'] + '<script>templates.ready(function(){ajaxify.go("' + 'account' + '");});</script>' + templates['footer']);
-			}
-			else
-<<<<<<< HEAD
-				res.send(templates['header'] + '<script>templates.ready(function(){ajaxify.go("users/' + req.params.uid +'/'+data.username + '");});</script>' + templates['footer']);
-=======
-				res.send("User doesn't exist!");
->>>>>>> ccf0f6dd
-			
-		});
-	}
-
-	app.get('/test', function(req, res) {
-		global.modules.posts.get(function(data) {
-			res.send('<pre>' + JSON.stringify(data, null, 4) + '</pre>');
-		}, 1, 1);
-	});
-}(WebServer));
-
-server.listen(config.port);
+var express = require('express'),
+	WebServer = express(),
+	server = require('http').createServer(WebServer),
+	RedisStore = require('connect-redis')(express),
+	path = require('path'),
+    config = require('../config.js'),
+    redis = require('redis'),
+	redisServer = redis.createClient(config.redis.port, config.redis.host, config.redis.options),
+	passport = require('passport'),
+	passportLocal = require('passport-local').Strategy,
+	passportTwitter = require('passport-twitter').Strategy,
+	passportGoogle = require('passport-google-oauth').OAuth2Strategy,
+	passportFacebook = require('passport-facebook').Strategy,
+	user = require('./user.js'),
+	utils = require('./utils.js'),
+	login_strategies = [];
+
+passport.use(new passportLocal(function(user, password, next) {
+	global.modules.user.loginViaLocal(user, password, function(login) {
+		if (login.status === 'ok') next(null, login.user);
+		else next(null, false, login);
+	});
+}));
+
+if (config.twitter && config.twitter.key && config.twitter.key.length > 0 && config.twitter.secret.length > 0) {
+	passport.use(new passportTwitter({
+		consumerKey: config.twitter.key,
+		consumerSecret: config.twitter.secret,
+		callbackURL: config.url + 'auth/twitter/callback'
+	}, function(token, tokenSecret, profile, done) {
+		global.modules.user.loginViaTwitter(profile.id, profile.username, function(err, user) {
+			if (err) { return done(err); }
+			done(null, user);
+		});
+	}));
+
+	login_strategies.push('twitter');
+}
+
+if (config.google && config.google.id.length > 0 && config.google.secret.length > 0) {
+	passport.use(new passportGoogle({
+		clientID: config.google.id,
+		clientSecret: config.google.secret,
+		callbackURL: config.url + 'auth/google/callback'
+	}, function(accessToken, refreshToken, profile, done) {
+		global.modules.user.loginViaGoogle(profile.id, profile.displayName, profile.emails[0].value, function(err, user) {
+			if (err) { return done(err); }
+			done(null, user);
+		});
+	}));
+
+	login_strategies.push('google');
+}
+
+if (config.facebook && config.facebook.app_id.length > 0 && config.facebook.secret.length > 0) {
+	passport.use(new passportFacebook({
+		clientID: config.facebook.app_id,
+		clientSecret: config.facebook.secret,
+		callbackURL: config.url + 'auth/facebook/callback'
+	}, function(accessToken, refreshToken, profile, done) {
+		global.modules.user.loginViaFacebook(profile.id, profile.displayName, profile.emails[0].value, function(err, user) {
+			if (err) { return done(err); }
+			done(null, user);
+		});
+	}));
+
+	login_strategies.push('facebook');
+}
+
+passport.serializeUser(function(user, done) {
+	done(null, user.uid);
+});
+
+passport.deserializeUser(function(uid, done) {
+	done(null, {
+		uid: uid
+	});
+});
+
+(function(app) {
+	var templates = global.templates;
+
+	// Middlewares
+	app.use(express.favicon());	// 2 args: string path and object options (i.e. expire time etc)
+	app.use(require('less-middleware')({ src: path.join(__dirname, '../', '/public') }));
+	app.use(express.static(path.join(__dirname, '../', 'public')));
+	app.use(express.bodyParser());	// Puts POST vars in request.body
+	app.use(express.cookieParser());	// If you want to parse cookies (res.cookies)
+	app.use(express.compress());
+	app.use(express.session({
+		store: new RedisStore({
+			client: redisServer,
+			ttl: 60*60*24*14
+		}),
+		secret: config.secret,
+		key: 'express.sid'
+	}));
+	app.use(passport.initialize());
+	app.use(passport.session());
+	app.use(function(req, res, next) {
+		// Don't bother with session handling for API requests
+		if (/^\/api\//.test(req.url)) return next();
+
+		if (req.user && req.user.uid) {
+			global.modules.user.session_ping(req.sessionID, req.user.uid);
+		}
+
+		// (Re-)register the session as active
+		global.modules.user.active.register(req.sessionID);
+
+		next();
+	});
+	
+	// Dunno wtf this does
+	//	app.use(express.logger({ format: '\x1b[1m:method\x1b[0m \x1b[33m:url\x1b[0m :response-time ms' }));
+	// Useful if you want to use app.put and app.delete (instead of app.post all the time)
+	//	app.use(express.methodOverride());
+
+
+	app.get('/403', function(req, res) {
+		res.send(templates['header'] + templates['403'] + templates['footer']);
+	});
+
+
+
+	// Basic Routes (entirely client-side parsed, goal is to move the rest of the crap in this file into this one section)
+	(function() {
+		var routes = ['', 'login', 'register', 'account'];
+
+		for (var i=0, ii=routes.length; i<ii; i++) {
+			(function(route) {
+				
+				app.get('/' + route, function(req, res) {
+					
+					if ((route === 'login' || route ==='register') && (req.user && req.user.uid > 0)) {
+						res.redirect('/account');
+						return;
+					}
+					
+					res.send(templates['header'] + '<script>templates.ready(function(){ajaxify.go("' + route + '");});</script>' + templates['footer']);
+				});
+			}(routes[i]));
+		}
+	}());
+	
+	// Complex Routes
+	app.get('/topic/:topic_id/:slug?', function(req, res) {
+		res.send(templates['header'] + '<script>templates.ready(function(){ajaxify.go("' + 'topic/' + req.params.topic_id + '");});</script>' + templates['footer']);
+	});
+
+	app.get('/category/:category_id/:slug?', function(req, res) {
+		res.send(templates['header'] + '<script>templates.ready(function(){ajaxify.go("' + 'category/' + req.params.category_id + '");});</script>' + templates['footer']);
+	});
+
+	app.get('/confirm/:code', function(req, res) {
+		res.send(templates['header'] + '<script>templates.ready(function(){ajaxify.go("' + 'confirm/' + req.params.code + '");});</script>' + templates['footer']);
+	});
+
+	// These functions are called via ajax once the initial page is loaded to populate templates with data
+	function api_method(req, res) {
+		switch(req.params.method) {
+			case 'home' :
+					global.modules.categories.get(function(data) {
+						res.send(JSON.stringify(data));
+					});
+				break;
+			case 'login' :
+					var data = {},
+						num_strategies = login_strategies.length;
+
+					if (num_strategies == 0) {
+						data = {
+							'login_window:spansize': 'span12',
+							'alternate_logins:display': 'none'
+						};	
+					} else {
+						data = {
+							'login_window:spansize': 'span6',
+							'alternate_logins:display': 'block'
+						}
+						for (var i=0, ii=num_strategies; i<ii; i++) {
+							data[login_strategies[i] + ':display'] = 'active';
+						}
+					}
+
+					res.send(JSON.stringify(data));
+				break;
+			case 'topic' :
+					global.modules.posts.get(function(data) {
+						res.send(JSON.stringify(data));
+					}, req.params.id, (req.user) ? req.user.uid : 0);
+				break;
+			case 'category' :
+					global.modules.topics.get(function(data) {
+						console.log(data);
+						res.send(JSON.stringify(data));
+					}, req.params.id);
+				break;
+			case 'users' : 
+					get_account_fn(req, res, function(userData) {
+						res.send(JSON.stringify(userData));
+					});
+				break;
+			case 'confirm':
+					global.modules.user.email.confirm(req.params.id, function(data) {
+						if (data.status === 'ok') {
+							res.send(JSON.stringify({
+								'alert-class': 'alert-success',
+								title: 'Email Confirmed',
+								text: 'Thank you for vaidating your email. Your account is now fully activated.'
+							}));
+						} else {
+							res.send(JSON.stringify({
+								'alert-class': 'alert-error',
+								title: 'An error occurred...',
+								text: 'There was a problem validating your email address. Perhaps the code was invalid or has expired.'
+							}));
+						}
+					});
+				break;
+			default :
+				res.send('{}');
+			break;
+		}
+	}
+	app.get('/api/:method', api_method);
+	app.get('/api/:method/:id', api_method);
+	app.get('/api/:method/:id*', api_method);
+
+	app.post('/login', passport.authenticate('local', {
+		successRedirect: '/',
+		failureRedirect: '/login'
+	}));
+
+	app.get('/logout', function(req, res) {
+		console.log('info: [Auth] Session ' + res.sessionID + ' logout (uid: ' + global.uid + ')');
+		global.modules.user.logout(req.sessionID, function(logout) {
+			req.logout();
+			res.send(templates['header'] + templates['logout'] + templates['footer']);
+		});
+	});
+
+	if (login_strategies.indexOf('twitter') !== -1) {
+		app.get('/auth/twitter', passport.authenticate('twitter'));
+
+		app.get('/auth/twitter/callback', passport.authenticate('twitter', {
+			successRedirect: '/',
+			failureRedirect: '/login'
+		}));
+	}
+
+	if (login_strategies.indexOf('google') !== -1) {
+		app.get('/auth/google', passport.authenticate('google', { scope: 'https://www.googleapis.com/auth/userinfo.profile https://www.googleapis.com/auth/userinfo.email' }));
+
+		app.get('/auth/google/callback', passport.authenticate('google', {
+			successRedirect: '/',
+			failureRedirect: '/login'
+		}));
+	}
+
+	if (login_strategies.indexOf('facebook') !== -1) {
+		app.get('/auth/facebook', passport.authenticate('facebook', { scope: 'email' }));
+
+		app.get('/auth/facebook/callback', passport.authenticate('facebook', {
+			successRedirect: '/',
+			failureRedirect: '/login'
+		}));
+	}
+
+	app.get('/reset/:code', function(req, res) {
+		res.send(templates['header'] + templates['reset_code'].parse({ reset_code: req.params.code }) + templates['footer']);
+	});
+
+	app.get('/reset', function(req, res) {
+		res.send(templates['header'] + templates['reset'] + templates['footer']);
+	});
+
+	app.get('/register', function(req, res) {
+		res.send(templates['header'] + templates['register'] + templates['footer']);
+	});
+
+	app.post('/register', function(req, res) {
+		global.modules.user.create(req.body.username, req.body.password, req.body.email, function(err, uid) {
+			if (err === null) {
+				req.login({
+					uid: uid
+				}, function() {
+					res.redirect('/');
+				});
+			} else {
+				res.redirect('/register');
+			}
+		});
+	});
+
+	app.get('/baristest', function(req, res) {
+		/*user.getUserField(req.user.uid, 'email', function(data) {
+			console.log(" I GOT FIELD " +data);
+		});*/
+/*		user.getUserData(req.user.uid, function(data) {
+			console.log(" USER DATA : " + JSON.stringify(data));
+		});*/
+//		user.getUserFields(req.user.uid, ['email','username'], function(data) {
+		/*user.getUserFields(req.user.uid, ['username','email'], function(data) {
+			console.log(" I GOT FIELDS " +JSON.stringify(data));
+		});*/
+		
+		user.get_usernames_by_uids(["17","1"], function(data){
+			console.log("I GOT "+JSON.stringify(data));
+			
+		});
+	});
+
+	//to baris, move this into account.js or sth later - just moved this out here for you to utilize client side tpl parsing
+	//I didn't want to change too much so you should probably sort out the params etc
+	function get_account_fn(req, res, callback) {
+
+ 		if (req.user === undefined) 
+ 			return res.redirect('/403');
+
+		user.getUserData(req.user.uid, function(data) {
+
+			data.joindate = utils.relativeTime(data.joindate);
+			
+			var userData = {user:data};
+			callback(userData);
+		});
+	}
+
+	
+	app.get('/uid/:uid', function(req, res) {
+		
+		if(!req.params.uid)
+			return res.redirect('/403');
+		
+		user.getUserData(req.params.uid, function(data){
+			if(data)
+				res.send(data);
+			else
+				res.send("User doesn't exist!");
+		});
+		
+	});
+
+	app.get('/users', function(req, res) {
+		// Render user list
+		res.send('User list');
+	});
+
+	app.get('/users/:uid', handleUserProfile);
+	app.get('/users/:uid/:username*', handleUserProfile);
+	
+
+	function handleUserProfile(req, res) {
+		
+		if(req.params.uid == 0) {
+			res.send("User doesn't exist!");
+			return;
+		}
+
+		user.getUserData(req.params.uid, function(data) {
+			if(data) {
+				if(req.url.indexOf(data.username) == -1)
+					res.redirect(301, '/users/'+req.params.uid+'/'+data.username);
+				else
+					res.send(templates['header'] + '<script>templates.ready(function(){ajaxify.go("users/' + req.params.uid +'/'+data.username + '");});</script>' + templates['footer']);
+			}
+			else
+				res.send("User doesn't exist!");			
+		});
+	}
+
+	app.get('/test', function(req, res) {
+		global.modules.posts.get(function(data) {
+			res.send('<pre>' + JSON.stringify(data, null, 4) + '</pre>');
+		}, 1, 1);
+	});
+}(WebServer));
+
+server.listen(config.port);
 global.server = server;