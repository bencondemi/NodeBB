
'use strict';

var async = require('async');
var S = require('string');

var utils = require('../../public/src/utils');
var meta = require('../meta');
var db = require('../database');
var groups = require('../groups');
var plugins = require('../plugins');

module.exports = function (User) {
	User.updateProfile = function (uid, data, callback) {
		var fields = ['username', 'email', 'fullname', 'website', 'location',
			'groupTitle', 'birthday', 'signature', 'aboutme'];

<<<<<<< HEAD
		var updateUid = data.uid;
		var oldData;
=======
		if (data.aboutme !== undefined && data.aboutme.length > meta.config.maximumAboutMeLength) {
			return callback(new Error('[[error:about-me-too-long, ' + meta.config.maximumAboutMeLength + ']]'));
		}

		if (data.signature !== undefined && data.signature.length > meta.config.maximumSignatureLength) {
			return callback(new Error('[[error:signature-too-long, ' + meta.config.maximumSignatureLength + ']]'));
		}
>>>>>>> 8226fd65

		async.waterfall([
			function (next) {
				plugins.fireHook('filter:user.updateProfile', { uid: uid, data: data, fields: fields }, next);
			},
			function (data, next) {
				fields = data.fields;
				data = data.data;

				async.series([
<<<<<<< HEAD
					async.apply(isAboutMeValid, data),
					async.apply(isSignatureValid, data),
					async.apply(isEmailAvailable, data, updateUid),
					async.apply(isUsernameAvailable, data, updateUid),
=======
					async.apply(isEmailAvailable, data, uid),
					async.apply(isUsernameAvailable, data, uid),
>>>>>>> 8226fd65
					async.apply(isGroupTitleValid, data),
				], function (err) {
					next(err);
				});
			},
			function (next) {
				User.getUserFields(updateUid, fields, next);
			},
			function (_oldData, next) {
				oldData = _oldData;
				async.each(fields, function (field, next) {
					if (!(data[field] !== undefined && typeof data[field] === 'string')) {
						return next();
					}

					data[field] = data[field].trim();

					if (field === 'email') {
						return updateEmail(updateUid, data.email, next);
					} else if (field === 'username') {
						return updateUsername(updateUid, data.username, next);
					} else if (field === 'fullname') {
						return updateFullname(updateUid, data.fullname, next);
					} else if (field === 'signature') {
						data[field] = S(data[field]).stripTags().s;
					}

					User.setUserField(updateUid, field, data[field], next);
				}, next);
			},
			function (next) {
				plugins.fireHook('action:user.updateProfile', { uid: uid, data: data, fields: fields, oldData: oldData });
				User.getUserFields(updateUid, ['email', 'username', 'userslug', 'picture', 'icon:text', 'icon:bgColor'], next);
			},
		], callback);
	};

	function isEmailAvailable(data, uid, callback) {
		if (!data.email) {
			return callback();
		}

		if (!utils.isEmailValid(data.email)) {
			return callback(new Error('[[error:invalid-email]]'));
		}

		async.waterfall([
			function (next) {
				User.getUserField(uid, 'email', next);
			},
			function (email, next) {
				if (email === data.email) {
					return callback();
				}
				User.email.available(data.email, next);
			},
			function (available, next) {
				next(!available ? new Error('[[error:email-taken]]') : null);
			},
		], callback);
	}

	function isUsernameAvailable(data, uid, callback) {
		if (!data.username) {
			return callback();
		}
		data.username = data.username.trim();
		async.waterfall([
			function (next) {
				User.getUserFields(uid, ['username', 'userslug'], next);
			},
			function (userData, next) {
				var userslug = utils.slugify(data.username);

				if (data.username.length < meta.config.minimumUsernameLength) {
					return next(new Error('[[error:username-too-short]]'));
				}

				if (data.username.length > meta.config.maximumUsernameLength) {
					return next(new Error('[[error:username-too-long]]'));
				}

				if (!utils.isUserNameValid(data.username) || !userslug) {
					return next(new Error('[[error:invalid-username]]'));
				}

				if (userslug === userData.userslug) {
					return callback();
				}
				User.existsBySlug(userslug, next);
			},
			function (exists, next) {
				next(exists ? new Error('[[error:username-taken]]') : null);
			},
		], callback);
	}

	function isGroupTitleValid(data, callback) {
		if (data.groupTitle === 'registered-users' || groups.isPrivilegeGroup(data.groupTitle)) {
			callback(new Error('[[error:invalid-group-title]]'));
		} else {
			callback();
		}
	}

	function updateEmail(uid, newEmail, callback) {
		async.waterfall([
			function (next) {
				User.getUserField(uid, 'email', next);
			},
			function (oldEmail, next) {
				oldEmail = oldEmail || '';

				if (oldEmail === newEmail) {
					return callback();
				}
				async.series([
					async.apply(db.sortedSetRemove, 'email:uid', oldEmail.toLowerCase()),
					async.apply(db.sortedSetRemove, 'email:sorted', oldEmail.toLowerCase() + ':' + uid),
				], function (err) {
					next(err);
				});
			},
			function (next) {
				async.parallel([
					function (next) {
						db.sortedSetAdd('email:uid', uid, newEmail.toLowerCase(), next);
					},
					function (next) {
						db.sortedSetAdd('email:sorted', 0, newEmail.toLowerCase() + ':' + uid, next);
					},
					function (next) {
						db.sortedSetAdd('user:' + uid + ':emails', Date.now(), newEmail + ':' + Date.now(), next);
					},
					function (next) {
						User.setUserField(uid, 'email', newEmail, next);
					},
					function (next) {
						if (parseInt(meta.config.requireEmailConfirmation, 10) === 1 && newEmail) {
							User.email.sendValidationEmail(uid, newEmail);
						}
						User.setUserField(uid, 'email:confirmed', 0, next);
					},
					function (next) {
						db.sortedSetAdd('users:notvalidated', Date.now(), uid, next);
					},
				], function (err) {
					next(err);
				});
			},
		], callback);
	}

	function updateUsername(uid, newUsername, callback) {
		if (!newUsername) {
			return callback();
		}

		User.getUserFields(uid, ['username', 'userslug'], function (err, userData) {
			if (err) {
				return callback(err);
			}

			async.parallel([
				function (next) {
					updateUidMapping('username', uid, newUsername, userData.username, next);
				},
				function (next) {
					var newUserslug = utils.slugify(newUsername);
					updateUidMapping('userslug', uid, newUserslug, userData.userslug, next);
				},
				function (next) {
					async.series([
						async.apply(db.sortedSetRemove, 'username:sorted', userData.username.toLowerCase() + ':' + uid),
						async.apply(db.sortedSetAdd, 'username:sorted', 0, newUsername.toLowerCase() + ':' + uid),
						async.apply(db.sortedSetAdd, 'user:' + uid + ':usernames', Date.now(), newUsername + ':' + Date.now()),
					], next);
				},
			], callback);
		});
	}

	function updateUidMapping(field, uid, value, oldValue, callback) {
		if (value === oldValue) {
			return callback();
		}

		async.series([
			function (next) {
				db.sortedSetRemove(field + ':uid', oldValue, next);
			},
			function (next) {
				User.setUserField(uid, field, value, next);
			},
			function (next) {
				if (value) {
					db.sortedSetAdd(field + ':uid', uid, value, next);
				} else {
					next();
				}
			},
		], callback);
	}

	function updateFullname(uid, newFullname, callback) {
		async.waterfall([
			function (next) {
				User.getUserField(uid, 'fullname', next);
			},
			function (fullname, next) {
				updateUidMapping('fullname', uid, newFullname, fullname, next);
			},
		], callback);
	}

	User.changePassword = function (uid, data, callback) {
		if (!uid || !data || !data.uid) {
			return callback(new Error('[[error:invalid-uid]]'));
		}

		async.waterfall([
			function (next) {
				User.isPasswordValid(data.newPassword, next);
			},
			function (next) {
				if (parseInt(uid, 10) !== parseInt(data.uid, 10)) {
					User.isAdministrator(uid, next);
				} else {
					User.isPasswordCorrect(uid, data.currentPassword, next);
				}
			},
			function (isAdminOrPasswordMatch, next) {
				if (!isAdminOrPasswordMatch) {
					return next(new Error('[[error:change_password_error_wrong_current]]'));
				}

				User.hashPassword(data.newPassword, next);
			},
			function (hashedPassword, next) {
				async.parallel([
					async.apply(User.setUserField, data.uid, 'password', hashedPassword),
					async.apply(User.reset.updateExpiry, data.uid),
				], function (err) {
					next(err);
				});
			},
		], callback);
	};
};<|MERGE_RESOLUTION|>--- conflicted
+++ resolved
@@ -15,10 +15,9 @@
 		var fields = ['username', 'email', 'fullname', 'website', 'location',
 			'groupTitle', 'birthday', 'signature', 'aboutme'];
 
-<<<<<<< HEAD
 		var updateUid = data.uid;
 		var oldData;
-=======
+
 		if (data.aboutme !== undefined && data.aboutme.length > meta.config.maximumAboutMeLength) {
 			return callback(new Error('[[error:about-me-too-long, ' + meta.config.maximumAboutMeLength + ']]'));
 		}
@@ -26,7 +25,6 @@
 		if (data.signature !== undefined && data.signature.length > meta.config.maximumSignatureLength) {
 			return callback(new Error('[[error:signature-too-long, ' + meta.config.maximumSignatureLength + ']]'));
 		}
->>>>>>> 8226fd65
 
 		async.waterfall([
 			function (next) {
@@ -37,15 +35,8 @@
 				data = data.data;
 
 				async.series([
-<<<<<<< HEAD
-					async.apply(isAboutMeValid, data),
-					async.apply(isSignatureValid, data),
 					async.apply(isEmailAvailable, data, updateUid),
 					async.apply(isUsernameAvailable, data, updateUid),
-=======
-					async.apply(isEmailAvailable, data, uid),
-					async.apply(isUsernameAvailable, data, uid),
->>>>>>> 8226fd65
 					async.apply(isGroupTitleValid, data),
 				], function (err) {
 					next(err);
