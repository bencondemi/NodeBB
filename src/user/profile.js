--- conflicted
+++ resolved
@@ -29,15 +29,9 @@
 				async.series([
 					async.apply(isAboutMeValid, data),
 					async.apply(isSignatureValid, data),
-<<<<<<< HEAD
 					async.apply(isEmailAvailable, data, updateUid),
 					async.apply(isUsernameAvailable, data, updateUid),
-					async.apply(isGroupTitleValid, data)
-=======
-					async.apply(isEmailAvailable, data, uid),
-					async.apply(isUsernameAvailable, data, uid),
 					async.apply(isGroupTitleValid, data),
->>>>>>> 995f8296
 				], function (err) {
 					next(err);
 				});
@@ -68,15 +62,9 @@
 				}, next);
 			},
 			function (next) {
-<<<<<<< HEAD
-				plugins.fireHook('action:user.updateProfile', {uid: uid, data: data, fields: fields, oldData: oldData});
+				plugins.fireHook('action:user.updateProfile', { uid: uid, data: data, fields: fields, oldData: oldData });
 				User.getUserFields(updateUid, ['email', 'username', 'userslug', 'picture', 'icon:text', 'icon:bgColor'], next);
-			}
-=======
-				plugins.fireHook('action:user.updateProfile', { data: data, uid: uid });
-				User.getUserFields(uid, ['email', 'username', 'userslug', 'picture', 'icon:text', 'icon:bgColor'], next);
-			},
->>>>>>> 995f8296
+			},
 		], callback);
 	};
 
