--- conflicted
+++ resolved
@@ -9,32 +9,8 @@
 
 var file = require('../file');
 var db = require('../database');
-<<<<<<< HEAD
+var Meta = require('../meta');
 var events = require('../events');
-
-module.exports = function (Meta) {
-	Meta.themes = {};
-
-	Meta.themes.get = function (callback) {
-		var themePath = nconf.get('themes_path');
-		if (typeof themePath !== 'string') {
-			return callback(null, []);
-		}
-
-		async.waterfall([
-			function (next) {
-				fs.readdir(themePath, next);
-			},
-			function (files, next) {
-				async.filter(files, function (file, next) {
-					fs.stat(path.join(themePath, file), function (err, fileStat) {
-						if (err) {
-							if (err.code === 'ENOENT') {
-								return next(null, false);
-							}
-							return next(err);
-=======
-var Meta = require('../meta');
 
 var Themes = module.exports;
 
@@ -54,7 +30,6 @@
 					if (err) {
 						if (err.code === 'ENOENT') {
 							return next(null, false);
->>>>>>> 14ea9a0d
 						}
 						return next(err);
 					}
@@ -84,40 +59,6 @@
 						} else {
 							configObj.screenshot_url = nconf.get('relative_path') + '/assets/images/themes/default.png';
 						}
-<<<<<<< HEAD
-					});
-				},
-				function (config, next) {
-					themeData['theme:staticDir'] = config.staticDir ? config.staticDir : '';
-					themeData['theme:templates'] = config.templates ? config.templates : '';
-					themeData['theme:src'] = '';
-
-					Meta.configs.setMultiple(themeData, next);
-
-					// Re-set the themes path (for when NodeBB is reloaded)
-					Meta.themes.setPath(config);
-				},
-				function (next) {
-					events.log({
-						type: 'theme-set',
-						uid: parseInt(data.uid, 10) || 0,
-						ip: data.ip || '127.0.0.1',
-						text: data.id,
-					}, next);
-				},
-			], callback);
-
-			Meta.reloadRequired = true;
-			break;
-
-		case 'bootswatch':
-			Meta.configs.setMultiple({
-				'theme:src': data.src,
-				bootswatchSkin: data.id.toLowerCase(),
-			}, callback);
-			break;
-		}
-=======
 						next(null, configObj);
 					} catch (err) {
 						winston.error('[themes] Unable to parse theme.json ' + theme);
@@ -140,7 +81,6 @@
 		'theme:staticDir': '',
 		'theme:templates': '',
 		'theme:src': '',
->>>>>>> 14ea9a0d
 	};
 
 	switch (data.type) {
@@ -174,6 +114,14 @@
 
 				// Re-set the themes path (for when NodeBB is reloaded)
 				Themes.setPath(config);
+			},
+			function (next) {
+				events.log({
+					type: 'theme-set',
+					uid: parseInt(data.uid, 10) || 0,
+					ip: data.ip || '127.0.0.1',
+					text: data.id,
+				}, next);
 			},
 		], callback);
 
