--- conflicted
+++ resolved
@@ -63,22 +63,7 @@
 							<h3 class="panel-title"><i class="fa fa-users"></i> [[groups:details.members]]</h3>
 						</div>
 						<div class="panel-body">
-<<<<<<< HEAD
-							<ul class="members current_members user-list">
-								<!-- BEGIN group.members -->
-									<li data-uid="{group.members.uid}">
-										<!-- IF group.members.picture -->
-										<img src="{group.members.picture}" />
-										<!-- ELSE -->
-										<div class="user-icon" style="background-color: {group.members.icon:bgColor};">{group.members.icon:text}</div>
-										<!-- ENDIF group.members.picture -->
-										<span>{group.members.username}</span>
-									</li>
-								<!-- END group.members -->
-							</ul>
-=======
 							<!-- IMPORT partials/groups/memberlist.tpl -->
->>>>>>> a739ad81
 						</div>
 					</div>
 
